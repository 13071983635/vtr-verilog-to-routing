--- conflicted
+++ resolved
@@ -1,847 +1,838 @@
-/*
- * BLIF Netlist Loader
- * ===================
- *
- * This loader handles loading a post-technology mapping fully flattened (i.e not 
- * hierarchical) netlist in Berkely Logic Interchange Format (BLIF) file, and 
- * builds a netlist data structure (AtomNetlist) from it.
- *
- * BLIF text parsing is handled by the blifparse library, while this file is responsible
- * for creating the netlist data structure.
- *
- * The main object of interest is the BlifAllocCallback struct, which implements the
- * blifparse callback interface.  The callback methods are then called when basic blif
- * primitives are encountered by the parser.  The callback methods then create the associated
- * netlist data structures.
- *
- */
-#include <cstdio>
-#include <cstring>
-#include <ctime>
-#include <sstream>
-#include <unordered_set>
-using namespace std;
-
-#include "blifparse.hpp"
-#include "atom_netlist.h"
-#include "atom_netlist_utils.h"
-
-#include "vtr_assert.h"
-#include "vtr_util.h"
-#include "vtr_list.h"
-#include "vtr_log.h"
-#include "vtr_logic.h"
-#include "vtr_time.h"
-
-#include "vpr_types.h"
-#include "vpr_error.h"
-#include "globals.h"
-#include "read_blif.h"
-#include "arch_types.h"
-#include "ReadOptions.h"
-#include "hash.h"
-
-static void read_blif(const char *blif_file, bool absorb_buffers, bool sweep_hanging_nets_and_inputs,
-		const t_model *user_models, const t_model *library_models,
-		bool read_activity_file, char * activity_file);
-
-static void show_blif_stats(const AtomNetlist& netlist);
-
-static std::unordered_map<AtomNetId,t_net_power> read_activity(const AtomNetlist& netlist, char * activity_file);
-
-bool add_activity_to_net(const AtomNetlist& netlist, std::unordered_map<AtomNetId,t_net_power>& atom_net_power,
-                          char * net_name, float probability, float density);
-
-
-vtr::LogicValue to_vtr_logic_value(blifparse::LogicValue);
-
-struct BlifAllocCallback : public blifparse::Callback {
-    public:
-        BlifAllocCallback(AtomNetlist& main_netlist, const t_model* user_models, const t_model* library_models)
-            : main_netlist_(main_netlist)
-            , user_arch_models_(user_models) 
-            , library_arch_models_(library_models) {}
-
-        static constexpr const char* OUTPAD_NAME_PREFIX = "out:";
-
-    public: //Callback interface
-        void start_parse() override {}
-
-        void finish_parse() override {
-            //When parsing is finished we *move* the main netlist
-            //into the user object. This ensures we never have two copies
-            //(consuming twice the memory).
-            size_t main_netlist_idx = determine_main_netlist_index();
-            main_netlist_ = std::move(blif_models_[main_netlist_idx]); 
-        }
-
-        void begin_model(std::string model_name) override { 
-            //Create a new model, and set it's name
-
-            blif_models_.emplace_back(model_name);
-            blif_models_black_box_.emplace_back(false);
-            ended_ = false;
-        }
-
-        void inputs(std::vector<std::string> input_names) override {
-            const t_model* blk_model = find_model("input");
-
-            VTR_ASSERT_MSG(!blk_model->inputs, "Inpad model has an input port");
-            VTR_ASSERT_MSG(blk_model->outputs, "Inpad model has no output port");
-            VTR_ASSERT_MSG(blk_model->outputs->size == 1, "Inpad model has non-single-bit output port");
-            VTR_ASSERT_MSG(!blk_model->outputs->next, "Inpad model has multiple output ports");
-
-            std::string pin_name = blk_model->outputs->name;
-            for(const auto& input : input_names) {
-                AtomBlockId blk_id = curr_model().create_block(input, blk_model);
-                AtomPortId port_id = curr_model().create_port(blk_id, blk_model->outputs);
-                AtomNetId net_id = curr_model().create_net(input);
-                curr_model().create_pin(port_id, 0, net_id, AtomPinType::DRIVER);
-            }
-        }
-
-        void outputs(std::vector<std::string> output_names) override { 
-            const t_model* blk_model = find_model("output");
-
-            VTR_ASSERT_MSG(!blk_model->outputs, "Outpad model has an output port");
-            VTR_ASSERT_MSG(blk_model->inputs, "Outpad model has no input port");
-            VTR_ASSERT_MSG(blk_model->inputs->size == 1, "Outpad model has non-single-bit input port");
-            VTR_ASSERT_MSG(!blk_model->inputs->next, "Outpad model has multiple input ports");
-
-            std::string pin_name = blk_model->inputs->name;
-            for(const auto& output : output_names) {
-                //Since we name blocks based on thier drivers we need to uniquify outpad names,
-                //which we do with a prefix
-                AtomBlockId blk_id = curr_model().create_block(OUTPAD_NAME_PREFIX + output, blk_model);
-                AtomPortId port_id = curr_model().create_port(blk_id, blk_model->inputs);
-                AtomNetId net_id = curr_model().create_net(output);
-                curr_model().create_pin(port_id, 0, net_id, AtomPinType::SINK);
-            }
-        }
-
-        void names(std::vector<std::string> nets, std::vector<std::vector<blifparse::LogicValue>> so_cover) override { 
-            const t_model* blk_model = find_model("names");
-
-            VTR_ASSERT_MSG(nets.size() > 0, "BLIF .names has no connections");
-            
-            VTR_ASSERT_MSG(blk_model->inputs, ".names model has no input port");
-            VTR_ASSERT_MSG(!blk_model->inputs->next, ".names model has multiple input ports");
-            VTR_ASSERT_MSG(blk_model->inputs->size >= static_cast<int>(nets.size()) - 1, ".names model does not match blif .names input size");
-
-            VTR_ASSERT_MSG(blk_model->outputs, ".names has no output port");
-            VTR_ASSERT_MSG(!blk_model->outputs->next, ".names model has multiple output ports");
-            VTR_ASSERT_MSG(blk_model->outputs->size == 1, ".names model has non-single-bit output");
-
-            //Convert the single-output cover to a netlist truth table
-            AtomNetlist::TruthTable truth_table;
-            for(const auto& row : so_cover) {
-                truth_table.emplace_back();
-                for(auto val : row) {
-                    truth_table[truth_table.size()-1].push_back(to_vtr_logic_value(val));
-                }
-            }
-
-            AtomBlockId blk_id = curr_model().create_block(nets[nets.size()-1], blk_model, truth_table);
-
-            //Create inputs
-            AtomPortId input_port_id = curr_model().create_port(blk_id, blk_model->inputs);
-            for(size_t i = 0; i < nets.size() - 1; ++i) {
-                AtomNetId net_id = curr_model().create_net(nets[i]);
-
-                curr_model().create_pin(input_port_id, i, net_id, AtomPinType::SINK);
-            }
-
-            //Figure out if the output is a constant generator
-            bool output_is_const = false;
-            if(truth_table.empty()
-                || (truth_table.size() == 1 && truth_table[0].size() == 1 && truth_table[0][0] == vtr::LogicValue::FALSE)) {
-                //An empty truth table in BLIF corresponds to a constant-zero
-                //  e.g.
-                //
-                //  #gnd is a constant 0 generator
-                //  .names gnd 
-                //
-                //An single entry truth table with value '0' also corresponds to a constant-zero
-                //  e.g.
-                //
-                //  #gnd2 is a constant 0 generator
-                //  .names gnd2
-                //  0
-                //
-                output_is_const = true;
-                vtr::printf("Found constant-zero generator '%s'\n", nets[nets.size()-1].c_str());
-            } else if(truth_table.size() == 1 && truth_table[0].size() == 1 && truth_table[0][0] == vtr::LogicValue::TRUE) {
-                //A single-entry truth table with value '1' in BLIF corresponds to a constant-one
-                //  e.g.
-                //
-                //  #vcc is a constant 1 generator
-                //  .names vcc
-                //  1
-                //
-                output_is_const = true;
-                vtr::printf("Found constant-one generator '%s'\n", nets[nets.size()-1].c_str());
-            }
-
-            //Create output
-            AtomNetId net_id = curr_model().create_net(nets[nets.size()-1]);
-            AtomPortId output_port_id = curr_model().create_port(blk_id, blk_model->outputs);
-            curr_model().create_pin(output_port_id, 0, net_id, AtomPinType::DRIVER, output_is_const);
-        }
-
-        void latch(std::string input, std::string output, blifparse::LatchType type, std::string control, blifparse::LogicValue init) override {
-            if(type == blifparse::LatchType::UNSPECIFIED) {
-                vtr::printf_warning(filename_.c_str(), lineno_, "Treating latch '%s' of unspecified type as rising edge triggered\n", output.c_str());
-            } else if(type != blifparse::LatchType::RISING_EDGE) {
-                vpr_throw(VPR_ERROR_BLIF_F, filename_.c_str(), lineno_, "Only rising edge latches supported\n");
-            }
-            
-            const t_model* blk_model = find_model("latch");
-
-            VTR_ASSERT_MSG(blk_model->inputs, "Has one input port");
-            VTR_ASSERT_MSG(blk_model->inputs->next, "Has two input port");
-            VTR_ASSERT_MSG(!blk_model->inputs->next->next, "Has no more than two input port");
-            VTR_ASSERT_MSG(blk_model->outputs, "Has one output port");
-            VTR_ASSERT_MSG(!blk_model->outputs->next, "Has no more than one input port");
-
-            const t_model_ports* d_model_port = blk_model->inputs;
-            const t_model_ports* clk_model_port = blk_model->inputs->next;
-            const t_model_ports* q_model_port = blk_model->outputs;
-
-            VTR_ASSERT(d_model_port->name == std::string("D"));
-            VTR_ASSERT(clk_model_port->name == std::string("clk"));
-            VTR_ASSERT(q_model_port->name == std::string("Q"));
-            VTR_ASSERT(d_model_port->size == 1);
-            VTR_ASSERT(clk_model_port->size == 1);
-            VTR_ASSERT(q_model_port->size == 1);
-            VTR_ASSERT(clk_model_port->is_clock);
-
-            //We set the initital value as a single entry in the 'truth_table' field
-            AtomNetlist::TruthTable truth_table(1);
-            truth_table[0].push_back(to_vtr_logic_value(init));
-
-            AtomBlockId blk_id = curr_model().create_block(output, blk_model, truth_table);
-
-            //The input
-            AtomPortId d_port_id = curr_model().create_port(blk_id, d_model_port);
-            AtomNetId d_net_id = curr_model().create_net(input);
-            curr_model().create_pin(d_port_id, 0, d_net_id, AtomPinType::SINK);
-
-            //The output
-            AtomPortId q_port_id = curr_model().create_port(blk_id, q_model_port);
-            AtomNetId q_net_id = curr_model().create_net(output);
-            curr_model().create_pin(q_port_id, 0, q_net_id, AtomPinType::DRIVER);
-
-            //The clock
-            AtomPortId clk_port_id = curr_model().create_port(blk_id, clk_model_port);
-            AtomNetId clk_net_id = curr_model().create_net(control);
-            curr_model().create_pin(clk_port_id, 0, clk_net_id, AtomPinType::SINK);
-        }
-
-        void subckt(std::string subckt_model, std::vector<std::string> ports, std::vector<std::string> nets) override {
-            VTR_ASSERT(ports.size() == nets.size());
-
-            const t_model* blk_model = find_model(subckt_model);
-
-            //We name the subckt based on the net it's first output pin drives
-            std::string first_output_name;
-            for(size_t i = 0; i < ports.size(); ++i) {
-                const t_model_ports* model_port = find_model_port(blk_model, ports[i]);
-                VTR_ASSERT(model_port);
-
-                //Determine the pin type
-                if(model_port->dir == OUT_PORT) {
-                    first_output_name = nets[i];
-                    break;
-                }
-            }
-            //We must have an output in-order to name the subckt
-            if(first_output_name.empty()) {
-                vpr_throw(VPR_ERROR_BLIF_F, filename_.c_str(), lineno_, "Found no output pin on .subckt '%s'",
-                          subckt_model.c_str());
-            }
-
-            AtomBlockId blk_id = curr_model().create_block(first_output_name, blk_model);
-
-            for(size_t i = 0; i < ports.size(); ++i) {
-                //Check for consistency between model and ports
-                const t_model_ports* model_port = find_model_port(blk_model, ports[i]);
-                VTR_ASSERT(model_port);
-
-                //Determine the pin type
-                AtomPinType pin_type = AtomPinType::SINK;
-                if(model_port->dir == OUT_PORT) {
-                    pin_type = AtomPinType::DRIVER;
-                } else {
-                    VTR_ASSERT_MSG(model_port->dir == IN_PORT, "Unexpected port type");
-                }
-
-                //Make the port
-                std::string port_base;
-                size_t port_bit;
-                std::tie(port_base, port_bit) = split_index(ports[i]);
-
-                AtomPortId port_id = curr_model().create_port(blk_id, find_model_port(blk_model, port_base));
-
-                //Make the net
-                AtomNetId net_id = curr_model().create_net(nets[i]);
-
-                //Make the pin
-                curr_model().create_pin(port_id, port_bit, net_id, pin_type);
-            }
-        }
-
-        void blackbox() override {
-            //We treat black-boxes as netlists during parsing so they should contain
-            //only inpads/outpads
-            for(const auto& blk_id : curr_model().blocks()) {
-                auto blk_type = curr_model().block_type(blk_id);
-                if(!(blk_type == AtomBlockType::INPAD || blk_type == AtomBlockType::OUTPAD)) {
-                    vpr_throw(VPR_ERROR_BLIF_F, filename_.c_str(), lineno_, "Unexpected primitives in blackbox model");
-                }
-            }
-            set_curr_model_blackbox(true);
-        }
-
-        void end_model() override {
-            if(ended_) {
-                vpr_throw(VPR_ERROR_BLIF_F, filename_.c_str(), lineno_, "Unexpected .end");
-            }
-
-            //We can not determine if a .subckt is a constant generator until all
-            //it's inputs have been created. So we identify them now, once the full
-            //model has been defined
-            mark_constant_generator_subckts();
-
-            //Mark as ended
-            ended_ = true;
-        }
-
-        void filename(std::string fname) override { filename_ = fname; }
-
-        void lineno(int line_num) override { lineno_ = line_num; }
-
-        void parse_error(const int curr_lineno, const std::string& near_text, const std::string& msg) override {
-            vpr_throw(VPR_ERROR_BLIF_F, "", curr_lineno,
-                    "Error in blif file near '%s': %s\n", near_text.c_str(), msg.c_str());
-        }
-    public:
-        //Retrieve the netlist
-        size_t determine_main_netlist_index() { 
-            //Look through all the models loaded, to find the one which is non-blackbox (i.e. has real blocks
-            //and is not a blackbox).  To check for errors we look at all models, even if we've already
-            //found a non-blackbox model.
-            int top_model_idx = -1; //Not valid
-
-            for(int i = 0; i < static_cast<int>(blif_models_.size()); ++i) {
-                if(!blif_models_black_box_[i]) {
-                    //A non-blackbox model
-                    if(top_model_idx == -1) {
-                        //This is the top model
-                        top_model_idx = i;
-                    } else {
-                        //We already have a top model
-                        vpr_throw(VPR_ERROR_BLIF_F, filename_.c_str(), lineno_, 
-                                "Found multiple models with primitives. "
-                                "Only one model can contain primitives, the others must be blackboxes.");
-                    }
-                } else {
-                    //Verify blackbox models match the architecture
-                    verify_blackbox_model(blif_models_[i]);
-                }
-            }
-
-            if(top_model_idx == -1) {
-                vpr_throw(VPR_ERROR_BLIF_F, filename_.c_str(), lineno_, 
-                        "No non-blackbox models found. The main model must not be a blackbox.");
-            }
-
-            //Return the main model
-            VTR_ASSERT(top_model_idx >= 0);
-            return static_cast<size_t>(top_model_idx);
-        }
-
-    private:
-        const t_model* find_model(std::string name) {
-            const t_model* arch_model = nullptr;
-            for(const t_model* arch_models : {user_arch_models_, library_arch_models_}) {
-                arch_model = arch_models;
-                while(arch_model) {
-                    if(name == arch_model->name) {
-                        //Found it
-                        break;
-                    }
-                    arch_model = arch_model->next;
-                }
-                if(arch_model) {
-                    //Found it
-                    break;
-                }
-            }
-            if(!arch_model) {
-                vpr_throw(VPR_ERROR_BLIF_F, filename_.c_str(), lineno_, "Failed to find matching architecture model for '%s'\n",
-                          name.c_str());
-            }
-            return arch_model;
-        }
-
-        const t_model_ports* find_model_port(const t_model* blk_model, std::string port_name) {
-            //We need to handle both single, and multi-bit port names
-            //
-            //By convention multi-bit port names have the bit index stored in square brackets
-            //at the end of the name. For example:
-            //
-            //   my_signal_name[2]
-            //
-            //indicates the 2nd bit of the port 'my_signal_name'.
-            std::string trimmed_port_name;
-            int bit_index;
-
-            //Extract the index bit
-            std::tie(trimmed_port_name, bit_index) = split_index(port_name);
-             
-            //We now have the valid bit index and port_name is the name excluding the index info
-            VTR_ASSERT(bit_index >= 0);
-
-            //We now look through all the ports on the model looking for the matching port
-            for(const t_model_ports* ports : {blk_model->inputs, blk_model->outputs}) {
-
-                const t_model_ports* curr_port = ports;
-                while(curr_port) {
-                    if(trimmed_port_name == curr_port->name) {
-                        //Found a matching port, we need to verify the index
-                        if(bit_index < curr_port->size) {
-                            //Valid port index
-                            return curr_port;
-                        } else {
-                            //Out of range
-                            vpr_throw(VPR_ERROR_BLIF_F, filename_.c_str(), lineno_, 
-                                     "Port '%s' on architecture model '%s' exceeds port width (%d bits)\n",
-                                      port_name.c_str(), blk_model->name, curr_port->size);
-                        }
-                    }
-                    curr_port = curr_port->next;
-                }
-            }
-
-            //No match
-            vpr_throw(VPR_ERROR_BLIF_F, filename_.c_str(), lineno_, 
-                     "Found no matching port '%s' on architecture model '%s'\n",
-                      port_name.c_str(), blk_model->name);
-            return nullptr;
-        }
-
-        //Splits the index off a signal name and returns the base signal name (excluding
-        //the index) and the index as an integer. For example
-        //
-        //  "my_signal_name[2]"   -> "my_signal_name", 2
-        std::pair<std::string, int> split_index(const std::string& signal_name) {
-            int bit_index = 0;
-
-            std::string trimmed_signal_name = signal_name;
-
-            auto iter = --signal_name.end(); //Initialized to the last char
-            if(*iter == ']') {
-                //The name may end in an index
-                //
-                //To verify, we iterate back through the string until we find
-                //an open square brackets, or non digit character
-                --iter; //Advance past ']'
-                while(iter != signal_name.begin() && std::isdigit(*iter)) --iter;
-
-                //We are at the first non-digit character from the end (or the beginning of the string)
-                if(*iter == '[') {
-                    //We have a valid index in the open range (iter, --signal_name.end())
-                    std::string index_str(iter+1, --signal_name.end());
-
-                    //Convert to an integer
-                    std::stringstream ss(index_str);
-                    ss >> bit_index;
-                    VTR_ASSERT_MSG(!ss.fail() && ss.eof(), "Failed to extract signal index");
-
-                    //Trim the signal name to exclude the final index
-                    trimmed_signal_name = std::string(signal_name.begin(), iter);
-                }
-            }
-            return std::make_pair(trimmed_signal_name, bit_index);
-        }
-
-        //Retieves a reference to the currently active .model
-        AtomNetlist& curr_model() { 
-            if(blif_models_.empty() || ended_) {
-                vpr_throw(VPR_ERROR_BLIF_F, filename_.c_str(), lineno_, "Expected .model");
-            }
-
-            return blif_models_[blif_models_.size()-1]; 
-        }
-
-        void set_curr_model_blackbox(bool val) {
-            VTR_ASSERT(blif_models_.size() == blif_models_black_box_.size());
-            blif_models_black_box_[blif_models_black_box_.size()-1] = val;
-        }
-
-        bool verify_blackbox_model(AtomNetlist& blif_model) {
-            const t_model* arch_model = find_model(blif_model.netlist_name());
-
-            //Verify each port on the model
-            //
-            // We parse each .model as it's own netlist so the IOs
-            // get converted to blocks
-            for(auto blk_id : blif_model.blocks()) {
-
-
-                //Check that the port directions match
-                if(blif_model.block_type(blk_id) == AtomBlockType::INPAD) {
-
-                    const auto& input_name = blif_model.block_name(blk_id);
-
-                    //Find model port already verifies the port widths
-                    const t_model_ports* arch_model_port = find_model_port(arch_model, input_name);
-                    VTR_ASSERT(arch_model_port);
-                    VTR_ASSERT(arch_model_port->dir == IN_PORT);
-
-                } else {
-                    VTR_ASSERT(blif_model.block_type(blk_id) == AtomBlockType::OUTPAD);
-
-                    auto raw_output_name = blif_model.block_name(blk_id);
-
-                    std::string output_name = vtr::replace_first(raw_output_name, OUTPAD_NAME_PREFIX, "");
-
-                    //Find model port already verifies the port widths
-                    const t_model_ports* arch_model_port = find_model_port(arch_model, output_name);
-                    VTR_ASSERT(arch_model_port);
-
-                    VTR_ASSERT(arch_model_port->dir == OUT_PORT);
-                }
-            }
-            return true;
-        }
-
-        //Marks all constant subckt generator output pins as constants
-        void mark_constant_generator_subckts() {
-            size_t num_blocks_marked;
-
-            //It is possible that by marking one constant generator
-            //it may 'reveal' another constant generator downstream.
-            //As a result we iteratively mark constant generators until
-            //no additional ones are identified.
-            std::unordered_set<AtomBlockId> marked_blocks;
-            do {
-                num_blocks_marked = 0;
-
-                //Look through all the blocks marking those that are
-                //constant generataors
-                for(auto blk_id : curr_model().blocks()) {
-                    if(marked_blocks.count(blk_id)) continue; //Don't mark multiple times
-
-                    if(identify_candidate_constant_generator_subckt(blk_id)) {
-                        //This block is a constant generator
-                        marked_blocks.insert(blk_id);
-
-                        vtr::printf("Inferred black-box constant generator '%s'\n", 
-                                    curr_model().block_name(blk_id).c_str());
-
-                        //Mark all the output pins as constants
-                        for(auto pin_id : curr_model().block_output_pins(blk_id)) {
-                            curr_model().set_pin_is_constant(pin_id, true);
-                        }
-
-                        ++num_blocks_marked;
-                    }
-                }
-            } while(num_blocks_marked != 0);
-        }
-
-        //Determines if a particular block satisfies all the criteria of a constant
-        //generator.
-        //
-        //Returns true, if the block is a constant generator and should be marked
-        bool identify_candidate_constant_generator_subckt(AtomBlockId blk_id) {
-            const t_model* arch_model = curr_model().block_model(blk_id);
-
-            //We look for combinational blocks which are not .names (i.e.
-            //combinational .subckts)
-            if(curr_model().block_type(blk_id) == AtomBlockType::COMBINATIONAL
-               && arch_model->name != std::string("names")) {
-
-                //A subckt is a constant generator if all its input nets are either:
-                //  1) Constant nets (i.e. driven by constant pins), or
-                //  2) Disconnected
-                for(auto pin_id : curr_model().block_input_pins(blk_id)) {
-                    auto net_id = curr_model().pin_net(pin_id);
-
-                    if(net_id && !curr_model().net_is_constant(net_id)) {
-                        return false;
-                    } else {
-                        VTR_ASSERT(!net_id || curr_model().net_is_constant(net_id));
-                    }
-                }
-                //This subckt is a constant generator
-                return true;
-            }
-            return false;
-        }
-    private:
-        bool ended_ = true; //Initially no active .model
-        std::string filename_;
-        int lineno_;
-
-        std::vector<AtomNetlist> blif_models_;
-        std::vector<bool> blif_models_black_box_;
-
-        AtomNetlist& main_netlist_; //User object we fill
-        const t_model* user_arch_models_;
-        const t_model* library_arch_models_;
-
-};
-
-
-vtr::LogicValue to_vtr_logic_value(blifparse::LogicValue val) {
-    vtr::LogicValue new_val;
-    switch(val) {
-        case blifparse::LogicValue::TRUE: new_val = vtr::LogicValue::TRUE; break;
-        case blifparse::LogicValue::FALSE: new_val = vtr::LogicValue::FALSE; break;
-        case blifparse::LogicValue::DONT_CARE: new_val = vtr::LogicValue::DONT_CARE; break;
-        case blifparse::LogicValue::UNKOWN: new_val = vtr::LogicValue::UNKOWN; break;
-        default: VTR_ASSERT_MSG(false, "Unkown logic value");
-    }
-    return new_val;
-}
-
-static void read_blif(const char *blif_file, bool absorb_buffers, bool sweep_hanging_nets_and_inputs,
-		const t_model *user_models, const t_model *library_models,
-		bool read_activity_file, char * activity_file) {
-
-    AtomNetlist netlist;
-    {
-        vtr::ScopedPrintTimer t("Load BLIF");
-
-        BlifAllocCallback alloc_callback(netlist, user_models, library_models);
-        blifparse::blif_parse_filename(blif_file, alloc_callback);
-    }
-
-    {
-        vtr::ScopedPrintTimer t("Verify BLIF");
-        netlist.verify();
-    }
-
-    netlist.print_stats();
-
-    {
-        vtr::ScopedPrintTimer t("Clean BLIF");
-        
-        //Clean-up lut buffers
-        if(absorb_buffers) {
-            absorb_buffer_luts(netlist);
-        }
-
-        //Remove the special 'unconn' net
-        AtomNetId unconn_net_id = netlist.find_net("unconn");
-        if(unconn_net_id) {
-            netlist.remove_net(unconn_net_id);
-        }
-        //Also remove the 'unconn' block driver, if it exists
-        AtomBlockId unconn_blk_id = netlist.find_block("unconn");
-        if(unconn_blk_id) {
-            netlist.remove_block(unconn_blk_id);
-        }
-
-        //Sweep unused logic/nets/inputs/outputs
-        //TODO: sweep iteratively, for now sweep only inputs/nets to match old behavior
-        if(sweep_hanging_nets_and_inputs) {
-            sweep_nets(netlist); 
-            sweep_inputs(netlist); 
-        }
-        /*sweep_iterative(netlist, false);*/
-    }
-
-    {
-        vtr::ScopedPrintTimer t("Compress BLIF");
-
-        //Compress the netlist to clean-out invalid entries
-        netlist.compress();
-        netlist.print_stats();
-    }
-    {
-        vtr::ScopedPrintTimer t("Verify BLIF");
-
-        netlist.verify();
-    }
-
-    show_blif_stats(netlist);
-
-    if(read_activity_file) {
-        vtr::ScopedPrintTimer t("Load Activity File");
-        auto atom_net_power = read_activity(netlist, activity_file);
-        g_atom_net_power = std::move(atom_net_power);
-    }
-
-    /*
-     *{
-     *    vtr::ScopedPrintTimer t2("Print BLIF");
-     *    print_netlist(stdout, netlist);
-     *}
-     */
-
-    /*
-     *{
-     *    vtr::ScopedPrintTimer t2("Echo File BLIF");
-     *    FILE* f = vtr::fopen("atom_netlist.echo", "w");
-     *    VTR_ASSERT(f);
-     *    print_netlist_as_blif(f, netlist);
-     *    fclose(f);
-     *}
-     */
-
-    g_atom_nl = std::move(netlist);
-}
-static void show_blif_stats(const AtomNetlist& netlist) {
-    std::map<std::string,size_t> block_type_counts;
-
-    //Count the block statistics
-    for(auto blk_id : netlist.blocks()) {
-
-        const t_model* blk_model = netlist.block_model(blk_id);
-        if(blk_model->name == std::string("names")) {
-            //LUT
-            size_t lut_size = 0;
-            auto in_ports = netlist.block_input_ports(blk_id);
-
-            //May have zero (no input LUT) or one input port
-            if(in_ports.size() == 1) {
-                auto port_id = *in_ports.begin();
-
-                //Figure out the LUT size
-                lut_size = netlist.port_width(port_id);
-
-            } else {
-                VTR_ASSERT(in_ports.size() == 0);
-            }
-
-            ++block_type_counts[std::to_string(lut_size) + "-LUT"];
-        } else {
-            //Other types
-            ++block_type_counts[blk_model->name];
-        }
-    }
-    //Count the net statistics
-    std::map<std::string,double> net_stats;
-    for(auto net_id : netlist.nets()) {
-        double fanout = netlist.net_sinks(net_id).size();
-
-        net_stats["Max Fanout"] = std::max(net_stats["Max Fanout"], fanout);
-
-        if(net_stats.count("Min Fanout")) {
-            net_stats["Min Fanout"] = std::min(net_stats["Min Fanout"], fanout);
-        } else {
-            net_stats["Min Fanout"] = fanout;
-        }
-
-        net_stats["Avg Fanout"] += fanout;
-    }
-    net_stats["Avg Fanout"] /= netlist.nets().size();
-
-    //Determine the maximum length of a type name for nice formatting
-    size_t max_block_type_len = 0;
-    for(auto kv : block_type_counts) {
-        max_block_type_len = std::max(max_block_type_len, kv.first.size());
-    }
-    size_t max_net_type_len = 0;
-    for(auto kv : net_stats) {
-        max_net_type_len = std::max(max_net_type_len, kv.first.size());
-    }
-
-    //Print the statistics
-    vtr::printf_info("Blif Circuit Statistics:\n"); 
-    vtr::printf_info("  Blocks: %zu\n", netlist.blocks().size()); 
-    for(auto kv : block_type_counts) {
-        vtr::printf_info("    %-*s: %5zu\n", max_block_type_len, kv.first.c_str(), kv.second);
-    }
-    vtr::printf_info("  Nets  : %zu\n", netlist.nets().size()); 
-    for(auto kv : net_stats) {
-        vtr::printf_info("    %-*s: %6.1f\n", max_net_type_len, kv.first.c_str(), kv.second);
-    }
-}
-
-static std::unordered_map<AtomNetId,t_net_power> read_activity(const AtomNetlist& netlist, char * activity_file) {
-	char buf[vtr::BUFSIZE];
-	char * ptr;
-	char * word1;
-	char * word2;
-	char * word3;
-
-	FILE * act_file_hdl;
-
-    std::unordered_map<AtomNetId,t_net_power> atom_net_power;
-
-	for (auto net_id : netlist.nets()) {
-		atom_net_power[net_id].probability = -1.0;
-		atom_net_power[net_id].density = -1.0;
-	}
-
-	act_file_hdl = vtr::fopen(activity_file, "r");
-	if (act_file_hdl == NULL) {
-		vpr_throw(VPR_ERROR_BLIF_F, __FILE__, __LINE__,
-				"Error: could not open activity file: %s\n", activity_file);
-	}
-
-	ptr = vtr::fgets(buf, vtr::BUFSIZE, act_file_hdl);
-	while (ptr != NULL) {
-		word1 = strtok(buf, TOKENS);
-		word2 = strtok(NULL, TOKENS);
-		word3 = strtok(NULL, TOKENS);
-<<<<<<< HEAD
-		//vtr::printf_info("word1:%s|word2:%s|word3:%s\n", word1, word2, word3);
-		fail |= add_activity_to_net(word1, atof(word2), atof(word3));
-=======
-		add_activity_to_net(netlist, atom_net_power, word1, atof(word2), atof(word3));
->>>>>>> 2f169d80
-
-		ptr = vtr::fgets(buf, vtr::BUFSIZE, act_file_hdl);
-	}
-	fclose(act_file_hdl);
-
-	/* Make sure all nets have an activity value */
-	for (auto net_id : netlist.nets()) {
-		if (atom_net_power[net_id].probability < 0.0
-				|| atom_net_power[net_id].density < 0.0) {
-			vpr_throw(VPR_ERROR_BLIF_F, __FILE__, __LINE__,
-					"Error: Activity file does not contain signal %s\n",
-					netlist.net_name(net_id).c_str());
-		}
-	}
-    return atom_net_power;
-}
-
-bool add_activity_to_net(const AtomNetlist& netlist, std::unordered_map<AtomNetId,t_net_power>& atom_net_power,
-                          char * net_name, float probability, float density) {
-    AtomNetId net_id = netlist.find_net(net_name);
-    if(net_id) {
-        atom_net_power[net_id].probability = probability;
-        atom_net_power[net_id].density = density;
-        return false;
-    }
-
-<<<<<<< HEAD
-	vtr::printf_info(
-			"Error: net %s found in activity file, but it does not exist in the .blif file.\n",
-=======
-	printf("Error: net %s found in activity file, but it does not exist in the .blif file.\n",
->>>>>>> 2f169d80
-			net_name);
-	return true;
-}
-
-/* Read blif file and perform basic sweep/accounting on it
- * - power_opts: Power options, can be NULL
- */
-void read_and_process_blif(const char *blif_file,
-		bool sweep_hanging_nets_and_inputs, bool absorb_buffer_luts,
-        const t_model *user_models,
-		const t_model *library_models, bool read_activity_file,
-		char * activity_file) {
-
-	/* begin parsing blif input file */
-	read_blif(blif_file, absorb_buffer_luts, sweep_hanging_nets_and_inputs, user_models,
-			library_models, read_activity_file, activity_file);
-}
-
+/*
+ * BLIF Netlist Loader
+ * ===================
+ *
+ * This loader handles loading a post-technology mapping fully flattened (i.e not 
+ * hierarchical) netlist in Berkely Logic Interchange Format (BLIF) file, and 
+ * builds a netlist data structure (AtomNetlist) from it.
+ *
+ * BLIF text parsing is handled by the blifparse library, while this file is responsible
+ * for creating the netlist data structure.
+ *
+ * The main object of interest is the BlifAllocCallback struct, which implements the
+ * blifparse callback interface.  The callback methods are then called when basic blif
+ * primitives are encountered by the parser.  The callback methods then create the associated
+ * netlist data structures.
+ *
+ */
+#include <cstdio>
+#include <cstring>
+#include <ctime>
+#include <sstream>
+#include <unordered_set>
+using namespace std;
+
+#include "blifparse.hpp"
+#include "atom_netlist.h"
+#include "atom_netlist_utils.h"
+
+#include "vtr_assert.h"
+#include "vtr_util.h"
+#include "vtr_list.h"
+#include "vtr_log.h"
+#include "vtr_logic.h"
+#include "vtr_time.h"
+
+#include "vpr_types.h"
+#include "vpr_error.h"
+#include "globals.h"
+#include "read_blif.h"
+#include "arch_types.h"
+#include "ReadOptions.h"
+#include "hash.h"
+
+static void read_blif(const char *blif_file, bool absorb_buffers, bool sweep_hanging_nets_and_inputs,
+		const t_model *user_models, const t_model *library_models,
+		bool read_activity_file, char * activity_file);
+
+static void show_blif_stats(const AtomNetlist& netlist);
+
+static std::unordered_map<AtomNetId,t_net_power> read_activity(const AtomNetlist& netlist, char * activity_file);
+
+bool add_activity_to_net(const AtomNetlist& netlist, std::unordered_map<AtomNetId,t_net_power>& atom_net_power,
+                          char * net_name, float probability, float density);
+
+
+vtr::LogicValue to_vtr_logic_value(blifparse::LogicValue);
+
+struct BlifAllocCallback : public blifparse::Callback {
+    public:
+        BlifAllocCallback(AtomNetlist& main_netlist, const t_model* user_models, const t_model* library_models)
+            : main_netlist_(main_netlist)
+            , user_arch_models_(user_models) 
+            , library_arch_models_(library_models) {}
+
+        static constexpr const char* OUTPAD_NAME_PREFIX = "out:";
+
+    public: //Callback interface
+        void start_parse() override {}
+
+        void finish_parse() override {
+            //When parsing is finished we *move* the main netlist
+            //into the user object. This ensures we never have two copies
+            //(consuming twice the memory).
+            size_t main_netlist_idx = determine_main_netlist_index();
+            main_netlist_ = std::move(blif_models_[main_netlist_idx]); 
+        }
+
+        void begin_model(std::string model_name) override { 
+            //Create a new model, and set it's name
+
+            blif_models_.emplace_back(model_name);
+            blif_models_black_box_.emplace_back(false);
+            ended_ = false;
+        }
+
+        void inputs(std::vector<std::string> input_names) override {
+            const t_model* blk_model = find_model("input");
+
+            VTR_ASSERT_MSG(!blk_model->inputs, "Inpad model has an input port");
+            VTR_ASSERT_MSG(blk_model->outputs, "Inpad model has no output port");
+            VTR_ASSERT_MSG(blk_model->outputs->size == 1, "Inpad model has non-single-bit output port");
+            VTR_ASSERT_MSG(!blk_model->outputs->next, "Inpad model has multiple output ports");
+
+            std::string pin_name = blk_model->outputs->name;
+            for(const auto& input : input_names) {
+                AtomBlockId blk_id = curr_model().create_block(input, blk_model);
+                AtomPortId port_id = curr_model().create_port(blk_id, blk_model->outputs);
+                AtomNetId net_id = curr_model().create_net(input);
+                curr_model().create_pin(port_id, 0, net_id, AtomPinType::DRIVER);
+            }
+        }
+
+        void outputs(std::vector<std::string> output_names) override { 
+            const t_model* blk_model = find_model("output");
+
+            VTR_ASSERT_MSG(!blk_model->outputs, "Outpad model has an output port");
+            VTR_ASSERT_MSG(blk_model->inputs, "Outpad model has no input port");
+            VTR_ASSERT_MSG(blk_model->inputs->size == 1, "Outpad model has non-single-bit input port");
+            VTR_ASSERT_MSG(!blk_model->inputs->next, "Outpad model has multiple input ports");
+
+            std::string pin_name = blk_model->inputs->name;
+            for(const auto& output : output_names) {
+                //Since we name blocks based on thier drivers we need to uniquify outpad names,
+                //which we do with a prefix
+                AtomBlockId blk_id = curr_model().create_block(OUTPAD_NAME_PREFIX + output, blk_model);
+                AtomPortId port_id = curr_model().create_port(blk_id, blk_model->inputs);
+                AtomNetId net_id = curr_model().create_net(output);
+                curr_model().create_pin(port_id, 0, net_id, AtomPinType::SINK);
+            }
+        }
+
+        void names(std::vector<std::string> nets, std::vector<std::vector<blifparse::LogicValue>> so_cover) override { 
+            const t_model* blk_model = find_model("names");
+
+            VTR_ASSERT_MSG(nets.size() > 0, "BLIF .names has no connections");
+            
+            VTR_ASSERT_MSG(blk_model->inputs, ".names model has no input port");
+            VTR_ASSERT_MSG(!blk_model->inputs->next, ".names model has multiple input ports");
+            VTR_ASSERT_MSG(blk_model->inputs->size >= static_cast<int>(nets.size()) - 1, ".names model does not match blif .names input size");
+
+            VTR_ASSERT_MSG(blk_model->outputs, ".names has no output port");
+            VTR_ASSERT_MSG(!blk_model->outputs->next, ".names model has multiple output ports");
+            VTR_ASSERT_MSG(blk_model->outputs->size == 1, ".names model has non-single-bit output");
+
+            //Convert the single-output cover to a netlist truth table
+            AtomNetlist::TruthTable truth_table;
+            for(const auto& row : so_cover) {
+                truth_table.emplace_back();
+                for(auto val : row) {
+                    truth_table[truth_table.size()-1].push_back(to_vtr_logic_value(val));
+                }
+            }
+
+            AtomBlockId blk_id = curr_model().create_block(nets[nets.size()-1], blk_model, truth_table);
+
+            //Create inputs
+            AtomPortId input_port_id = curr_model().create_port(blk_id, blk_model->inputs);
+            for(size_t i = 0; i < nets.size() - 1; ++i) {
+                AtomNetId net_id = curr_model().create_net(nets[i]);
+
+                curr_model().create_pin(input_port_id, i, net_id, AtomPinType::SINK);
+            }
+
+            //Figure out if the output is a constant generator
+            bool output_is_const = false;
+            if(truth_table.empty()
+                || (truth_table.size() == 1 && truth_table[0].size() == 1 && truth_table[0][0] == vtr::LogicValue::FALSE)) {
+                //An empty truth table in BLIF corresponds to a constant-zero
+                //  e.g.
+                //
+                //  #gnd is a constant 0 generator
+                //  .names gnd 
+                //
+                //An single entry truth table with value '0' also corresponds to a constant-zero
+                //  e.g.
+                //
+                //  #gnd2 is a constant 0 generator
+                //  .names gnd2
+                //  0
+                //
+                output_is_const = true;
+                vtr::printf("Found constant-zero generator '%s'\n", nets[nets.size()-1].c_str());
+            } else if(truth_table.size() == 1 && truth_table[0].size() == 1 && truth_table[0][0] == vtr::LogicValue::TRUE) {
+                //A single-entry truth table with value '1' in BLIF corresponds to a constant-one
+                //  e.g.
+                //
+                //  #vcc is a constant 1 generator
+                //  .names vcc
+                //  1
+                //
+                output_is_const = true;
+                vtr::printf("Found constant-one generator '%s'\n", nets[nets.size()-1].c_str());
+            }
+
+            //Create output
+            AtomNetId net_id = curr_model().create_net(nets[nets.size()-1]);
+            AtomPortId output_port_id = curr_model().create_port(blk_id, blk_model->outputs);
+            curr_model().create_pin(output_port_id, 0, net_id, AtomPinType::DRIVER, output_is_const);
+        }
+
+        void latch(std::string input, std::string output, blifparse::LatchType type, std::string control, blifparse::LogicValue init) override {
+            if(type == blifparse::LatchType::UNSPECIFIED) {
+                vtr::printf_warning(filename_.c_str(), lineno_, "Treating latch '%s' of unspecified type as rising edge triggered\n", output.c_str());
+            } else if(type != blifparse::LatchType::RISING_EDGE) {
+                vpr_throw(VPR_ERROR_BLIF_F, filename_.c_str(), lineno_, "Only rising edge latches supported\n");
+            }
+            
+            const t_model* blk_model = find_model("latch");
+
+            VTR_ASSERT_MSG(blk_model->inputs, "Has one input port");
+            VTR_ASSERT_MSG(blk_model->inputs->next, "Has two input port");
+            VTR_ASSERT_MSG(!blk_model->inputs->next->next, "Has no more than two input port");
+            VTR_ASSERT_MSG(blk_model->outputs, "Has one output port");
+            VTR_ASSERT_MSG(!blk_model->outputs->next, "Has no more than one input port");
+
+            const t_model_ports* d_model_port = blk_model->inputs;
+            const t_model_ports* clk_model_port = blk_model->inputs->next;
+            const t_model_ports* q_model_port = blk_model->outputs;
+
+            VTR_ASSERT(d_model_port->name == std::string("D"));
+            VTR_ASSERT(clk_model_port->name == std::string("clk"));
+            VTR_ASSERT(q_model_port->name == std::string("Q"));
+            VTR_ASSERT(d_model_port->size == 1);
+            VTR_ASSERT(clk_model_port->size == 1);
+            VTR_ASSERT(q_model_port->size == 1);
+            VTR_ASSERT(clk_model_port->is_clock);
+
+            //We set the initital value as a single entry in the 'truth_table' field
+            AtomNetlist::TruthTable truth_table(1);
+            truth_table[0].push_back(to_vtr_logic_value(init));
+
+            AtomBlockId blk_id = curr_model().create_block(output, blk_model, truth_table);
+
+            //The input
+            AtomPortId d_port_id = curr_model().create_port(blk_id, d_model_port);
+            AtomNetId d_net_id = curr_model().create_net(input);
+            curr_model().create_pin(d_port_id, 0, d_net_id, AtomPinType::SINK);
+
+            //The output
+            AtomPortId q_port_id = curr_model().create_port(blk_id, q_model_port);
+            AtomNetId q_net_id = curr_model().create_net(output);
+            curr_model().create_pin(q_port_id, 0, q_net_id, AtomPinType::DRIVER);
+
+            //The clock
+            AtomPortId clk_port_id = curr_model().create_port(blk_id, clk_model_port);
+            AtomNetId clk_net_id = curr_model().create_net(control);
+            curr_model().create_pin(clk_port_id, 0, clk_net_id, AtomPinType::SINK);
+        }
+
+        void subckt(std::string subckt_model, std::vector<std::string> ports, std::vector<std::string> nets) override {
+            VTR_ASSERT(ports.size() == nets.size());
+
+            const t_model* blk_model = find_model(subckt_model);
+
+            //We name the subckt based on the net it's first output pin drives
+            std::string first_output_name;
+            for(size_t i = 0; i < ports.size(); ++i) {
+                const t_model_ports* model_port = find_model_port(blk_model, ports[i]);
+                VTR_ASSERT(model_port);
+
+                //Determine the pin type
+                if(model_port->dir == OUT_PORT) {
+                    first_output_name = nets[i];
+                    break;
+                }
+            }
+            //We must have an output in-order to name the subckt
+            if(first_output_name.empty()) {
+                vpr_throw(VPR_ERROR_BLIF_F, filename_.c_str(), lineno_, "Found no output pin on .subckt '%s'",
+                          subckt_model.c_str());
+            }
+
+            AtomBlockId blk_id = curr_model().create_block(first_output_name, blk_model);
+
+            for(size_t i = 0; i < ports.size(); ++i) {
+                //Check for consistency between model and ports
+                const t_model_ports* model_port = find_model_port(blk_model, ports[i]);
+                VTR_ASSERT(model_port);
+
+                //Determine the pin type
+                AtomPinType pin_type = AtomPinType::SINK;
+                if(model_port->dir == OUT_PORT) {
+                    pin_type = AtomPinType::DRIVER;
+                } else {
+                    VTR_ASSERT_MSG(model_port->dir == IN_PORT, "Unexpected port type");
+                }
+
+                //Make the port
+                std::string port_base;
+                size_t port_bit;
+                std::tie(port_base, port_bit) = split_index(ports[i]);
+
+                AtomPortId port_id = curr_model().create_port(blk_id, find_model_port(blk_model, port_base));
+
+                //Make the net
+                AtomNetId net_id = curr_model().create_net(nets[i]);
+
+                //Make the pin
+                curr_model().create_pin(port_id, port_bit, net_id, pin_type);
+            }
+        }
+
+        void blackbox() override {
+            //We treat black-boxes as netlists during parsing so they should contain
+            //only inpads/outpads
+            for(const auto& blk_id : curr_model().blocks()) {
+                auto blk_type = curr_model().block_type(blk_id);
+                if(!(blk_type == AtomBlockType::INPAD || blk_type == AtomBlockType::OUTPAD)) {
+                    vpr_throw(VPR_ERROR_BLIF_F, filename_.c_str(), lineno_, "Unexpected primitives in blackbox model");
+                }
+            }
+            set_curr_model_blackbox(true);
+        }
+
+        void end_model() override {
+            if(ended_) {
+                vpr_throw(VPR_ERROR_BLIF_F, filename_.c_str(), lineno_, "Unexpected .end");
+            }
+
+            //We can not determine if a .subckt is a constant generator until all
+            //it's inputs have been created. So we identify them now, once the full
+            //model has been defined
+            mark_constant_generator_subckts();
+
+            //Mark as ended
+            ended_ = true;
+        }
+
+        void filename(std::string fname) override { filename_ = fname; }
+
+        void lineno(int line_num) override { lineno_ = line_num; }
+
+        void parse_error(const int curr_lineno, const std::string& near_text, const std::string& msg) override {
+            vpr_throw(VPR_ERROR_BLIF_F, "", curr_lineno,
+                    "Error in blif file near '%s': %s\n", near_text.c_str(), msg.c_str());
+        }
+    public:
+        //Retrieve the netlist
+        size_t determine_main_netlist_index() { 
+            //Look through all the models loaded, to find the one which is non-blackbox (i.e. has real blocks
+            //and is not a blackbox).  To check for errors we look at all models, even if we've already
+            //found a non-blackbox model.
+            int top_model_idx = -1; //Not valid
+
+            for(int i = 0; i < static_cast<int>(blif_models_.size()); ++i) {
+                if(!blif_models_black_box_[i]) {
+                    //A non-blackbox model
+                    if(top_model_idx == -1) {
+                        //This is the top model
+                        top_model_idx = i;
+                    } else {
+                        //We already have a top model
+                        vpr_throw(VPR_ERROR_BLIF_F, filename_.c_str(), lineno_, 
+                                "Found multiple models with primitives. "
+                                "Only one model can contain primitives, the others must be blackboxes.");
+                    }
+                } else {
+                    //Verify blackbox models match the architecture
+                    verify_blackbox_model(blif_models_[i]);
+                }
+            }
+
+            if(top_model_idx == -1) {
+                vpr_throw(VPR_ERROR_BLIF_F, filename_.c_str(), lineno_, 
+                        "No non-blackbox models found. The main model must not be a blackbox.");
+            }
+
+            //Return the main model
+            VTR_ASSERT(top_model_idx >= 0);
+            return static_cast<size_t>(top_model_idx);
+        }
+
+    private:
+        const t_model* find_model(std::string name) {
+            const t_model* arch_model = nullptr;
+            for(const t_model* arch_models : {user_arch_models_, library_arch_models_}) {
+                arch_model = arch_models;
+                while(arch_model) {
+                    if(name == arch_model->name) {
+                        //Found it
+                        break;
+                    }
+                    arch_model = arch_model->next;
+                }
+                if(arch_model) {
+                    //Found it
+                    break;
+                }
+            }
+            if(!arch_model) {
+                vpr_throw(VPR_ERROR_BLIF_F, filename_.c_str(), lineno_, "Failed to find matching architecture model for '%s'\n",
+                          name.c_str());
+            }
+            return arch_model;
+        }
+
+        const t_model_ports* find_model_port(const t_model* blk_model, std::string port_name) {
+            //We need to handle both single, and multi-bit port names
+            //
+            //By convention multi-bit port names have the bit index stored in square brackets
+            //at the end of the name. For example:
+            //
+            //   my_signal_name[2]
+            //
+            //indicates the 2nd bit of the port 'my_signal_name'.
+            std::string trimmed_port_name;
+            int bit_index;
+
+            //Extract the index bit
+            std::tie(trimmed_port_name, bit_index) = split_index(port_name);
+             
+            //We now have the valid bit index and port_name is the name excluding the index info
+            VTR_ASSERT(bit_index >= 0);
+
+            //We now look through all the ports on the model looking for the matching port
+            for(const t_model_ports* ports : {blk_model->inputs, blk_model->outputs}) {
+
+                const t_model_ports* curr_port = ports;
+                while(curr_port) {
+                    if(trimmed_port_name == curr_port->name) {
+                        //Found a matching port, we need to verify the index
+                        if(bit_index < curr_port->size) {
+                            //Valid port index
+                            return curr_port;
+                        } else {
+                            //Out of range
+                            vpr_throw(VPR_ERROR_BLIF_F, filename_.c_str(), lineno_, 
+                                     "Port '%s' on architecture model '%s' exceeds port width (%d bits)\n",
+                                      port_name.c_str(), blk_model->name, curr_port->size);
+                        }
+                    }
+                    curr_port = curr_port->next;
+                }
+            }
+
+            //No match
+            vpr_throw(VPR_ERROR_BLIF_F, filename_.c_str(), lineno_, 
+                     "Found no matching port '%s' on architecture model '%s'\n",
+                      port_name.c_str(), blk_model->name);
+            return nullptr;
+        }
+
+        //Splits the index off a signal name and returns the base signal name (excluding
+        //the index) and the index as an integer. For example
+        //
+        //  "my_signal_name[2]"   -> "my_signal_name", 2
+        std::pair<std::string, int> split_index(const std::string& signal_name) {
+            int bit_index = 0;
+
+            std::string trimmed_signal_name = signal_name;
+
+            auto iter = --signal_name.end(); //Initialized to the last char
+            if(*iter == ']') {
+                //The name may end in an index
+                //
+                //To verify, we iterate back through the string until we find
+                //an open square brackets, or non digit character
+                --iter; //Advance past ']'
+                while(iter != signal_name.begin() && std::isdigit(*iter)) --iter;
+
+                //We are at the first non-digit character from the end (or the beginning of the string)
+                if(*iter == '[') {
+                    //We have a valid index in the open range (iter, --signal_name.end())
+                    std::string index_str(iter+1, --signal_name.end());
+
+                    //Convert to an integer
+                    std::stringstream ss(index_str);
+                    ss >> bit_index;
+                    VTR_ASSERT_MSG(!ss.fail() && ss.eof(), "Failed to extract signal index");
+
+                    //Trim the signal name to exclude the final index
+                    trimmed_signal_name = std::string(signal_name.begin(), iter);
+                }
+            }
+            return std::make_pair(trimmed_signal_name, bit_index);
+        }
+
+        //Retieves a reference to the currently active .model
+        AtomNetlist& curr_model() { 
+            if(blif_models_.empty() || ended_) {
+                vpr_throw(VPR_ERROR_BLIF_F, filename_.c_str(), lineno_, "Expected .model");
+            }
+
+            return blif_models_[blif_models_.size()-1]; 
+        }
+
+        void set_curr_model_blackbox(bool val) {
+            VTR_ASSERT(blif_models_.size() == blif_models_black_box_.size());
+            blif_models_black_box_[blif_models_black_box_.size()-1] = val;
+        }
+
+        bool verify_blackbox_model(AtomNetlist& blif_model) {
+            const t_model* arch_model = find_model(blif_model.netlist_name());
+
+            //Verify each port on the model
+            //
+            // We parse each .model as it's own netlist so the IOs
+            // get converted to blocks
+            for(auto blk_id : blif_model.blocks()) {
+
+
+                //Check that the port directions match
+                if(blif_model.block_type(blk_id) == AtomBlockType::INPAD) {
+
+                    const auto& input_name = blif_model.block_name(blk_id);
+
+                    //Find model port already verifies the port widths
+                    const t_model_ports* arch_model_port = find_model_port(arch_model, input_name);
+                    VTR_ASSERT(arch_model_port);
+                    VTR_ASSERT(arch_model_port->dir == IN_PORT);
+
+                } else {
+                    VTR_ASSERT(blif_model.block_type(blk_id) == AtomBlockType::OUTPAD);
+
+                    auto raw_output_name = blif_model.block_name(blk_id);
+
+                    std::string output_name = vtr::replace_first(raw_output_name, OUTPAD_NAME_PREFIX, "");
+
+                    //Find model port already verifies the port widths
+                    const t_model_ports* arch_model_port = find_model_port(arch_model, output_name);
+                    VTR_ASSERT(arch_model_port);
+
+                    VTR_ASSERT(arch_model_port->dir == OUT_PORT);
+                }
+            }
+            return true;
+        }
+
+        //Marks all constant subckt generator output pins as constants
+        void mark_constant_generator_subckts() {
+            size_t num_blocks_marked;
+
+            //It is possible that by marking one constant generator
+            //it may 'reveal' another constant generator downstream.
+            //As a result we iteratively mark constant generators until
+            //no additional ones are identified.
+            std::unordered_set<AtomBlockId> marked_blocks;
+            do {
+                num_blocks_marked = 0;
+
+                //Look through all the blocks marking those that are
+                //constant generataors
+                for(auto blk_id : curr_model().blocks()) {
+                    if(marked_blocks.count(blk_id)) continue; //Don't mark multiple times
+
+                    if(identify_candidate_constant_generator_subckt(blk_id)) {
+                        //This block is a constant generator
+                        marked_blocks.insert(blk_id);
+
+                        vtr::printf("Inferred black-box constant generator '%s'\n", 
+                                    curr_model().block_name(blk_id).c_str());
+
+                        //Mark all the output pins as constants
+                        for(auto pin_id : curr_model().block_output_pins(blk_id)) {
+                            curr_model().set_pin_is_constant(pin_id, true);
+                        }
+
+                        ++num_blocks_marked;
+                    }
+                }
+            } while(num_blocks_marked != 0);
+        }
+
+        //Determines if a particular block satisfies all the criteria of a constant
+        //generator.
+        //
+        //Returns true, if the block is a constant generator and should be marked
+        bool identify_candidate_constant_generator_subckt(AtomBlockId blk_id) {
+            const t_model* arch_model = curr_model().block_model(blk_id);
+
+            //We look for combinational blocks which are not .names (i.e.
+            //combinational .subckts)
+            if(curr_model().block_type(blk_id) == AtomBlockType::COMBINATIONAL
+               && arch_model->name != std::string("names")) {
+
+                //A subckt is a constant generator if all its input nets are either:
+                //  1) Constant nets (i.e. driven by constant pins), or
+                //  2) Disconnected
+                for(auto pin_id : curr_model().block_input_pins(blk_id)) {
+                    auto net_id = curr_model().pin_net(pin_id);
+
+                    if(net_id && !curr_model().net_is_constant(net_id)) {
+                        return false;
+                    } else {
+                        VTR_ASSERT(!net_id || curr_model().net_is_constant(net_id));
+                    }
+                }
+                //This subckt is a constant generator
+                return true;
+            }
+            return false;
+        }
+    private:
+        bool ended_ = true; //Initially no active .model
+        std::string filename_;
+        int lineno_;
+
+        std::vector<AtomNetlist> blif_models_;
+        std::vector<bool> blif_models_black_box_;
+
+        AtomNetlist& main_netlist_; //User object we fill
+        const t_model* user_arch_models_;
+        const t_model* library_arch_models_;
+
+};
+
+
+vtr::LogicValue to_vtr_logic_value(blifparse::LogicValue val) {
+    vtr::LogicValue new_val;
+    switch(val) {
+        case blifparse::LogicValue::TRUE: new_val = vtr::LogicValue::TRUE; break;
+        case blifparse::LogicValue::FALSE: new_val = vtr::LogicValue::FALSE; break;
+        case blifparse::LogicValue::DONT_CARE: new_val = vtr::LogicValue::DONT_CARE; break;
+        case blifparse::LogicValue::UNKOWN: new_val = vtr::LogicValue::UNKOWN; break;
+        default: VTR_ASSERT_MSG(false, "Unkown logic value");
+    }
+    return new_val;
+}
+
+static void read_blif(const char *blif_file, bool absorb_buffers, bool sweep_hanging_nets_and_inputs,
+		const t_model *user_models, const t_model *library_models,
+		bool read_activity_file, char * activity_file) {
+
+    AtomNetlist netlist;
+    {
+        vtr::ScopedPrintTimer t("Load BLIF");
+
+        BlifAllocCallback alloc_callback(netlist, user_models, library_models);
+        blifparse::blif_parse_filename(blif_file, alloc_callback);
+    }
+
+    {
+        vtr::ScopedPrintTimer t("Verify BLIF");
+        netlist.verify();
+    }
+
+    netlist.print_stats();
+
+    {
+        vtr::ScopedPrintTimer t("Clean BLIF");
+        
+        //Clean-up lut buffers
+        if(absorb_buffers) {
+            absorb_buffer_luts(netlist);
+        }
+
+        //Remove the special 'unconn' net
+        AtomNetId unconn_net_id = netlist.find_net("unconn");
+        if(unconn_net_id) {
+            netlist.remove_net(unconn_net_id);
+        }
+        //Also remove the 'unconn' block driver, if it exists
+        AtomBlockId unconn_blk_id = netlist.find_block("unconn");
+        if(unconn_blk_id) {
+            netlist.remove_block(unconn_blk_id);
+        }
+
+        //Sweep unused logic/nets/inputs/outputs
+        //TODO: sweep iteratively, for now sweep only inputs/nets to match old behavior
+        if(sweep_hanging_nets_and_inputs) {
+            sweep_nets(netlist); 
+            sweep_inputs(netlist); 
+        }
+        /*sweep_iterative(netlist, false);*/
+    }
+
+    {
+        vtr::ScopedPrintTimer t("Compress BLIF");
+
+        //Compress the netlist to clean-out invalid entries
+        netlist.compress();
+        netlist.print_stats();
+    }
+    {
+        vtr::ScopedPrintTimer t("Verify BLIF");
+
+        netlist.verify();
+    }
+
+    show_blif_stats(netlist);
+
+    if(read_activity_file) {
+        vtr::ScopedPrintTimer t("Load Activity File");
+        auto atom_net_power = read_activity(netlist, activity_file);
+        g_atom_net_power = std::move(atom_net_power);
+    }
+
+    /*
+     *{
+     *    vtr::ScopedPrintTimer t2("Print BLIF");
+     *    print_netlist(stdout, netlist);
+     *}
+     */
+
+    /*
+     *{
+     *    vtr::ScopedPrintTimer t2("Echo File BLIF");
+     *    FILE* f = vtr::fopen("atom_netlist.echo", "w");
+     *    VTR_ASSERT(f);
+     *    print_netlist_as_blif(f, netlist);
+     *    fclose(f);
+     *}
+     */
+
+    g_atom_nl = std::move(netlist);
+}
+static void show_blif_stats(const AtomNetlist& netlist) {
+    std::map<std::string,size_t> block_type_counts;
+
+    //Count the block statistics
+    for(auto blk_id : netlist.blocks()) {
+
+        const t_model* blk_model = netlist.block_model(blk_id);
+        if(blk_model->name == std::string("names")) {
+            //LUT
+            size_t lut_size = 0;
+            auto in_ports = netlist.block_input_ports(blk_id);
+
+            //May have zero (no input LUT) or one input port
+            if(in_ports.size() == 1) {
+                auto port_id = *in_ports.begin();
+
+                //Figure out the LUT size
+                lut_size = netlist.port_width(port_id);
+
+            } else {
+                VTR_ASSERT(in_ports.size() == 0);
+            }
+
+            ++block_type_counts[std::to_string(lut_size) + "-LUT"];
+        } else {
+            //Other types
+            ++block_type_counts[blk_model->name];
+        }
+    }
+    //Count the net statistics
+    std::map<std::string,double> net_stats;
+    for(auto net_id : netlist.nets()) {
+        double fanout = netlist.net_sinks(net_id).size();
+
+        net_stats["Max Fanout"] = std::max(net_stats["Max Fanout"], fanout);
+
+        if(net_stats.count("Min Fanout")) {
+            net_stats["Min Fanout"] = std::min(net_stats["Min Fanout"], fanout);
+        } else {
+            net_stats["Min Fanout"] = fanout;
+        }
+
+        net_stats["Avg Fanout"] += fanout;
+    }
+    net_stats["Avg Fanout"] /= netlist.nets().size();
+
+    //Determine the maximum length of a type name for nice formatting
+    size_t max_block_type_len = 0;
+    for(auto kv : block_type_counts) {
+        max_block_type_len = std::max(max_block_type_len, kv.first.size());
+    }
+    size_t max_net_type_len = 0;
+    for(auto kv : net_stats) {
+        max_net_type_len = std::max(max_net_type_len, kv.first.size());
+    }
+
+    //Print the statistics
+    vtr::printf_info("Blif Circuit Statistics:\n"); 
+    vtr::printf_info("  Blocks: %zu\n", netlist.blocks().size()); 
+    for(auto kv : block_type_counts) {
+        vtr::printf_info("    %-*s: %5zu\n", max_block_type_len, kv.first.c_str(), kv.second);
+    }
+    vtr::printf_info("  Nets  : %zu\n", netlist.nets().size()); 
+    for(auto kv : net_stats) {
+        vtr::printf_info("    %-*s: %6.1f\n", max_net_type_len, kv.first.c_str(), kv.second);
+    }
+}
+
+static std::unordered_map<AtomNetId,t_net_power> read_activity(const AtomNetlist& netlist, char * activity_file) {
+	char buf[vtr::BUFSIZE];
+	char * ptr;
+	char * word1;
+	char * word2;
+	char * word3;
+
+	FILE * act_file_hdl;
+
+    std::unordered_map<AtomNetId,t_net_power> atom_net_power;
+
+	for (auto net_id : netlist.nets()) {
+		atom_net_power[net_id].probability = -1.0;
+		atom_net_power[net_id].density = -1.0;
+	}
+
+	act_file_hdl = vtr::fopen(activity_file, "r");
+	if (act_file_hdl == NULL) {
+		vpr_throw(VPR_ERROR_BLIF_F, __FILE__, __LINE__,
+				"Error: could not open activity file: %s\n", activity_file);
+	}
+
+	ptr = vtr::fgets(buf, vtr::BUFSIZE, act_file_hdl);
+	while (ptr != NULL) {
+		word1 = strtok(buf, TOKENS);
+		word2 = strtok(NULL, TOKENS);
+		word3 = strtok(NULL, TOKENS);
+		add_activity_to_net(netlist, atom_net_power, word1, atof(word2), atof(word3));
+
+		ptr = vtr::fgets(buf, vtr::BUFSIZE, act_file_hdl);
+	}
+	fclose(act_file_hdl);
+
+	/* Make sure all nets have an activity value */
+	for (auto net_id : netlist.nets()) {
+		if (atom_net_power[net_id].probability < 0.0
+				|| atom_net_power[net_id].density < 0.0) {
+			vpr_throw(VPR_ERROR_BLIF_F, __FILE__, __LINE__,
+					"Error: Activity file does not contain signal %s\n",
+					netlist.net_name(net_id).c_str());
+		}
+	}
+    return atom_net_power;
+}
+
+bool add_activity_to_net(const AtomNetlist& netlist, std::unordered_map<AtomNetId,t_net_power>& atom_net_power,
+                          char * net_name, float probability, float density) {
+    AtomNetId net_id = netlist.find_net(net_name);
+    if(net_id) {
+        atom_net_power[net_id].probability = probability;
+        atom_net_power[net_id].density = density;
+        return false;
+    }
+
+	vtr::printf_info(
+			"Error: net %s found in activity file, but it does not exist in the .blif file.\n",
+			net_name);
+	return true;
+}
+
+/* Read blif file and perform basic sweep/accounting on it
+ * - power_opts: Power options, can be NULL
+ */
+void read_and_process_blif(const char *blif_file,
+		bool sweep_hanging_nets_and_inputs, bool absorb_buffer_luts,
+        const t_model *user_models,
+		const t_model *library_models, bool read_activity_file,
+		char * activity_file) {
+
+	/* begin parsing blif input file */
+	read_blif(blif_file, absorb_buffer_luts, sweep_hanging_nets_and_inputs, user_models,
+			library_models, read_activity_file, activity_file);
+}
+