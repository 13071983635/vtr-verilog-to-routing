--- conflicted
+++ resolved
@@ -41,38 +41,6 @@
 #include <vector>
 #include <stack>
 
-<<<<<<< HEAD
-#define read_node  1
-#define write_node 2
-
-#define e_data  1
-#define e_operation 2
-#define e_variable 3
-
-#define N 64
-#define Max_size 64
-
-long count_id = 0;
-long count_assign = 0;
-long count;
-long count_write;
-enode *head, *p;
-
-
-int simplify_ast_module(ast_node_t **ast_module)
-{
-	/* for loop support */
-	unroll_loops(ast_module);
-	/* reduce parameters with their values if they have been set */
-	reduce_parameter(*ast_module);
-	/* simplify assignment expressions */
-	reduce_assignment_expression(*ast_module);
-	/* find multiply or divide operation that can be replaced with shift operation */
-	shift_operation(*ast_module);
-
-	return 1;
-}
-=======
 // #define read_node  1
 // #define write_node 2
 
@@ -151,7 +119,6 @@
 {
 	short *child_skip_list = NULL; // list of children not to traverse into
 	short skip_children = false; // skips the DFS completely if true
->>>>>>> b77f103c
 
 	if (node)
 	{
