%{
/*
Copyright (c) 2009 Peter Andrew Jamieson (jamieson.peter@gmail.com)

Permission is hereby granted, free of charge, to any person
obtaining a copy of this software and associated documentation
files (the "Software"), to deal in the Software without
restriction, including without limitation the rights to use,
copy, modify, merge, publish, distribute, sublicense, and/or sell
copies of the Software, and to permit persons to whom the
Software is furnished to do so, subject to the following
conditions:

The above copyright notice and this permission notice shall be
included in all copies or substantial portions of the Software.

THE SOFTWARE IS PROVIDED "AS IS", WITHOUT WARRANTY OF ANY KIND,
EXPRESS OR IMPLIED, INCLUDING BUT NOT LIMITED TO THE WARRANTIES
OF MERCHANTABILITY, FITNESS FOR A PARTICULAR PURPOSE AND
NONINFRINGEMENT. IN NO EVENT SHALL THE AUTHORS OR COPYRIGHT
HOLDERS BE LIABLE FOR ANY CLAIM, DAMAGES OR OTHER LIABILITY,
WHETHER IN AN ACTION OF CONTRACT, TORT OR OTHERWISE, ARISING
FROM, OUT OF OR IN CONNECTION WITH THE SOFTWARE OR THE USE OR
OTHER DEALINGS IN THE SOFTWARE.
*/
#include <stdlib.h>
#include <stdio.h>
#include <string.h>
#include "odin_types.h"
#include "ast_util.h"
#include "parse_making_ast.h"

#define PARSE {printf("here\n");}
extern int yylineno;
#ifndef YYLINENO
	#define YYLINENO yylineno
#endif

void yyerror(const char *str){	fprintf(stderr,"error in parsing: (%s)::%d\n",str, yylineno-1);	exit(-1);}
int yywrap(){	return 1;}
int yyparse();
int yylex(void);


%}

%union{
	char *id_name;
	char *num_value;
	ast_node_t *node;
}

%token <id_name> vSYMBOL_ID
%token <num_value> vINTEGRAL
%token <num_value> vUNSIGNED_DECIMAL
%token <num_value> vUNSIGNED_OCTAL
%token <num_value> vUNSIGNED_HEXADECIMAL
%token <num_value> vUNSIGNED_BINARY
%token <num_value> vSIGNED_DECIMAL
%token <num_value> vSIGNED_OCTAL
%token <num_value> vSIGNED_HEXADECIMAL
%token <num_value> vSIGNED_BINARY
%token <num_value> vDELAY_ID
%token vALWAYS vINITIAL vSPECIFY vAND vASSIGN vBEGIN vCASE vDEFAULT vDEFINE vELSE vEND vENDCASE
%token vENDMODULE vENDSPECIFY vENDGENERATE vENDFUNCTION vIF vINOUT vINPUT vMODULE vGENERATE vFUNCTION
%token vOUTPUT vPARAMETER vLOCALPARAM vPOSEDGE vREG vWIRE vXNOR vXOR vDEFPARAM voANDAND vNAND vNEGEDGE vNOR vNOT vOR vFOR
%token voOROR voLTE voGTE voPAL voSLEFT voSRIGHT vo ASRIGHT voEQUAL voNOTEQUAL voCASEEQUAL
%token voCASENOTEQUAL voXNOR voNAND voNOR vWHILE vINTEGER vCLOG2 vGENVAR
%token vPLUS_COLON vMINUS_COLON vSPECPARAM
%token '?' ':' '|' '^' '&' '<' '>' '+' '-' '*' '/' '%' '(' ')' '{' '}' '[' ']'
%token vNOT_SUPPORT 

%right '?' ':'
%left voOROR
%left voANDAND
%left '|'
%left '^' voXNOR voNOR
%left '&' voNAND
%left voEQUAL voNOTEQUAL voCASEEQUAL voCASENOTEQUAL
%left voGTE voLTE '<' '>'
%left voSLEFT voSRIGHT voASRIGHT
%left '+' '-'
%left '*' '/' '%'
%right voPOWER
%left '~' '!'
%left '{' '}'
%left UOR
%left UAND
%left UNOT
%left UNAND
%left UNOR
%left UXNOR
%left UXOR
%left ULNOT
%left UADD
%left UMINUS

%nonassoc LOWER_THAN_ELSE
%nonassoc vELSE

%type <node> source_text items module list_of_module_items list_of_function_items module_item function_item module_parameters module_ports
%type <node> list_of_parameter_declaration parameter_declaration list_of_port_declaration port_declaration defparam_declaration
%type <node> function_declaration function_input_declaration
%type <node> input_declaration output_declaration inout_declaration variable_list function_output_variable function_id_and_output_variable
%type <node> integer_type_variable_list variable integer_type_variable
%type <node> net_declaration integer_declaration function_instantiation genvar_declaration
%type <node> continuous_assign multiple_inputs_gate_instance list_of_single_input_gate_declaration_instance
%type <node> list_of_multiple_inputs_gate_declaration_instance list_of_module_instance
%type <node> gate_declaration single_input_gate_instance
%type <node> module_instantiation module_instance function_instance list_of_module_connections list_of_function_connections
%type <node> list_of_multiple_inputs_gate_connections
%type <node> module_connection always statement function_statement blocking_assignment generate
%type <node> non_blocking_assignment case_item_list case_items seq_block generate_for
%type <node> stmt_list delay_control event_expression_list event_expression
%type <node> expression primary probable_expression_list expression_list module_parameter
%type <node> list_of_module_parameters
%type <node> specify_block list_of_specify_items specify_item specparam_declaration
%type <node> specify_pal_connect_declaration
%type <node> initial_block parallel_connection list_of_blocking_assignment

%%

// 1 Source Text
source_text:
	items	{next_parsed_verilog_file($1);}
	;

items:
	items module	{($1 != NULL)? $$ = newList_entry($1, $2): $$ = newList(FILE_ITEMS, $2);}
	| module	{$$ = newList(FILE_ITEMS, $1);}
	;

module:
	vMODULE vSYMBOL_ID module_parameters module_ports ';' list_of_module_items vENDMODULE			{$$ = newModule($2, $3, $4, $6, yylineno);}
	| vMODULE vSYMBOL_ID module_parameters ';' list_of_module_items vENDMODULE						{$$ = newModule($2, $3, NULL, $5, yylineno);}
	| vMODULE vSYMBOL_ID module_ports ';' list_of_module_items vENDMODULE							{$$ = newModule($2, NULL, $3, $5, yylineno);}
	| vMODULE vSYMBOL_ID ';' list_of_module_items vENDMODULE										{$$ = newModule($2, NULL, NULL, $4, yylineno);}
	;

module_parameters:
	'#' '(' list_of_parameter_declaration ')'			{$$ = $3;}
	| '#' '(' list_of_parameter_declaration ',' ')'		{$$ = $3;}
	| '#' '(' ')'										{$$ = NULL;}
	;

list_of_parameter_declaration:
	list_of_parameter_declaration ',' vPARAMETER variable	{$$ = newList_entry($1, markAndProcessParameterWith(MODULE,PARAMETER, $4));}
	| list_of_parameter_declaration ',' variable			{$$ = newList_entry($1, markAndProcessParameterWith(MODULE,PARAMETER, $3));}
	| vPARAMETER variable									{$$ = newList(VAR_DECLARE_LIST, markAndProcessParameterWith(MODULE,PARAMETER, $2));}
	;

module_ports:
	'(' list_of_port_declaration ')'					{$$ = $2;}
	| '(' list_of_port_declaration ',' ')'				{$$ = $2;}
	| '(' ')'											{$$ = NULL;}
	;

list_of_port_declaration:
	list_of_port_declaration ',' port_declaration		{$$ = newList_entry($1, $3);}
	| port_declaration									{$$ = newList(VAR_DECLARE_LIST, $1);}
	;
	
port_declaration:
	vINPUT vWIRE variable						{$$ = markAndProcessPortWith(MODULE, INPUT, WIRE, $3);}
	| vOUTPUT vWIRE variable					{$$ = markAndProcessPortWith(MODULE, OUTPUT, WIRE, $3);}
	| vINOUT vWIRE variable						{$$ = markAndProcessPortWith(MODULE, INOUT, WIRE, $3);}
	| vINPUT vREG variable						{$$ = markAndProcessPortWith(MODULE, INPUT, REG, $3);}
	| vOUTPUT vREG variable						{$$ = markAndProcessPortWith(MODULE, OUTPUT, REG, $3);}
	| vINOUT vREG variable						{$$ = markAndProcessPortWith(MODULE, INOUT, REG, $3);}
	| vINPUT vINTEGER integer_type_variable		{$$ = markAndProcessPortWith(MODULE, INPUT, INTEGER, $3);}
	| vOUTPUT vINTEGER integer_type_variable	{$$ = markAndProcessPortWith(MODULE, OUTPUT, INTEGER, $3);}
	| vINOUT vINTEGER integer_type_variable		{$$ = markAndProcessPortWith(MODULE, INOUT, INTEGER, $3);}
	| vINPUT variable							{$$ = markAndProcessPortWith(MODULE, INPUT, NO_ID, $2);}
	| vOUTPUT variable							{$$ = markAndProcessPortWith(MODULE, OUTPUT, NO_ID, $2);}
	| vINOUT variable							{$$ = markAndProcessPortWith(MODULE, INOUT, NO_ID, $2);}
	| variable									{$$ = $1;}
	;

list_of_module_items:
	list_of_module_items module_item	{$$ = newList_entry($1, $2);}
	| module_item				{$$ = newList(MODULE_ITEMS, $1);}
	;

module_item:
	parameter_declaration	{$$ = $1;}
	| input_declaration	 {$$ = $1;}
	| output_declaration 	{$$ = $1;}
	| inout_declaration 	{$$ = $1;}
	| net_declaration 	{$$ = $1;}
	| genvar_declaration	{$$ = $1;}
	| integer_declaration 	{$$ = $1;}
	| continuous_assign	{$$ = $1;}
	| gate_declaration	{$$ = $1;}
	| generate		{$$ = $1;}
	| module_instantiation	{$$ = $1;}
	| function_declaration	{$$ = $1;}
	| initial_block		{$$ = $1;}
	| always		{$$ = $1;}
	| defparam_declaration	{$$ = $1;}
	| specify_block		{$$ = $1;}
	;

function_declaration:
	vFUNCTION function_output_variable ';' list_of_function_items vENDFUNCTION	{$$ = newFunction($2, $4, yylineno); }
	;

initial_block:
	vINITIAL statement	{$$ = newInitial($2, yylineno); }
	;

specify_block:
	vSPECIFY list_of_specify_items vENDSPECIFY	{$$ = $2;}
	;

list_of_function_items:
	list_of_function_items function_item	{$$ = newList_entry($1, $2);}
	| function_item				{$$ = newList(FUNCTION_ITEMS, $1);}
	;

function_item: 
	parameter_declaration		{$$ = $1;}
	| function_input_declaration	{$$ = $1;}
	| net_declaration 		{$$ = $1;}
	| integer_declaration 		{$$ = $1;}
	| continuous_assign		{$$ = $1;}
	| defparam_declaration		{$$ = $1;}
	| function_statement		{$$ = $1;} //TODO It`s temporary
	;

function_input_declaration:
	vINPUT variable_list ';'	{$$ = markAndProcessSymbolListWith(FUNCTION, INPUT, $2);}
	;

parameter_declaration:
	vPARAMETER variable_list ';'	{$$ = markAndProcessSymbolListWith(MODULE,PARAMETER, $2);}
	| vLOCALPARAM variable_list ';'	{$$ = markAndProcessSymbolListWith(MODULE,LOCALPARAM, $2);}
	;

defparam_declaration:
	vDEFPARAM variable_list ';'	{$$ = newDefparam(MODULE_PARAMETER_LIST, $2, yylineno);}
	;

input_declaration:
	vINPUT variable_list ';'	{$$ = markAndProcessSymbolListWith(MODULE,INPUT, $2);}
	| vINPUT net_declaration	{$$ = markAndProcessSymbolListWith(MODULE,INPUT, $2);}
	;

output_declaration:
	vOUTPUT variable_list ';'					{$$ = markAndProcessSymbolListWith(MODULE,OUTPUT, $2);}
	| vOUTPUT net_declaration					{$$ = markAndProcessSymbolListWith(MODULE,OUTPUT, $2);}
	| vOUTPUT integer_declaration				{$$ = markAndProcessSymbolListWith(MODULE,OUTPUT, $2);}
	;

inout_declaration:
	vINOUT variable_list ';'					{$$ = markAndProcessSymbolListWith(MODULE,INOUT, $2);}
	;

net_declaration:
	vWIRE variable_list ';'						{$$ = markAndProcessSymbolListWith(MODULE, WIRE, $2);}
	| vREG variable_list ';'			        {$$ = markAndProcessSymbolListWith(MODULE, REG, $2);}
	;

integer_declaration:
	vINTEGER integer_type_variable_list ';'	{$$ = markAndProcessSymbolListWith(MODULE,INTEGER, $2);}
	;

genvar_declaration:
	vGENVAR integer_type_variable_list ';'	{$$ = markAndProcessSymbolListWith(MODULE,GENVAR, $2);}
	;

function_output_variable:
	function_id_and_output_variable	{$$ = newList(VAR_DECLARE_LIST, $1);}
	;

function_id_and_output_variable:
	vSYMBOL_ID					{$$ = newVarDeclare($1, NULL, NULL, NULL, NULL, NULL, yylineno);}
	| '[' expression ':' expression ']' vSYMBOL_ID	{$$ = newVarDeclare($6, $2, $4, NULL, NULL, NULL, yylineno);}
	;

variable_list:
	variable_list ',' variable						{$$ = newList_entry($1, $3);}
	| variable_list '.' variable					{$$ = newList_entry($1, $3);}    //Only for parameter
	| variable										{$$ = newList(VAR_DECLARE_LIST, $1);}
	;

integer_type_variable_list:
	integer_type_variable_list ',' integer_type_variable	{$$ = newList_entry($1, $3);}
	| integer_type_variable									{$$ = newList(VAR_DECLARE_LIST, $1);}
	;

variable:
	vSYMBOL_ID														{$$ = newVarDeclare($1, NULL, NULL, NULL, NULL, NULL, yylineno);}
	| '[' expression ':' expression ']' vSYMBOL_ID										{$$ = newVarDeclare($6, $2, $4, NULL, NULL, NULL, yylineno);}
	| '[' expression ':' expression ']' vSYMBOL_ID '[' expression ':' expression ']'					{$$ = newVarDeclare($6, $2, $4, $8, $10, NULL, yylineno);}
	| '[' expression ':' expression ']' vSYMBOL_ID '[' expression ':' expression ']' '[' expression ':' expression ']'	{$$ = newVarDeclare2D($6, $2, $4, $8, $10,$13,$15, NULL, yylineno);}
	| '[' expression ':' expression ']' vSYMBOL_ID '=' expression								{$$ = newVarDeclare($6, $2, $4, NULL, NULL, $8, yylineno);}
	| vSYMBOL_ID '=' expression												{$$ = newVarDeclare($1, NULL, NULL, NULL, NULL, $3, yylineno);}
	;

integer_type_variable:
	vSYMBOL_ID					{$$ = newIntegerTypeVarDeclare($1, NULL, NULL, NULL, NULL, NULL, yylineno);}
	| vSYMBOL_ID '[' expression ':' expression ']'	{$$ = newIntegerTypeVarDeclare($1, NULL, NULL, $3, $5, NULL, yylineno);}
	| vSYMBOL_ID '=' primary			{$$ = newIntegerTypeVarDeclare($1, NULL, NULL, NULL, NULL, $3, yylineno);} // ONLY FOR PARAMETER
	;

continuous_assign:
	vASSIGN list_of_blocking_assignment ';'	{$$ = $2;}
	;

list_of_blocking_assignment:
	list_of_blocking_assignment ',' blocking_assignment	{$$ = newList_entry($1, $3);}
	| blocking_assignment					{$$ = newList(ASSIGN, $1);}
	;

// 3 Primitive Instances	{$$ = NULL;}
gate_declaration:
	vAND list_of_multiple_inputs_gate_declaration_instance ';'	{$$ = newGate(BITWISE_AND, $2, yylineno);}
	| vNAND	list_of_multiple_inputs_gate_declaration_instance ';'	{$$ = newGate(BITWISE_NAND, $2, yylineno);}
	| vNOR list_of_multiple_inputs_gate_declaration_instance ';'	{$$ = newGate(BITWISE_NOR, $2, yylineno);}
	| vNOT list_of_single_input_gate_declaration_instance ';'	{$$ = newGate(BITWISE_NOT, $2, yylineno);}
	| vOR list_of_multiple_inputs_gate_declaration_instance ';'	{$$ = newGate(BITWISE_OR, $2, yylineno);}
	| vXNOR list_of_multiple_inputs_gate_declaration_instance ';'	{$$ = newGate(BITWISE_XNOR, $2, yylineno);}
	| vXOR list_of_multiple_inputs_gate_declaration_instance ';'	{$$ = newGate(BITWISE_XOR, $2, yylineno);}
	;

list_of_multiple_inputs_gate_declaration_instance:
	list_of_multiple_inputs_gate_declaration_instance ',' multiple_inputs_gate_instance	{$$ = newList_entry($1, $3);}
	| multiple_inputs_gate_instance								{$$ = newList(ONE_GATE_INSTANCE, $1);}
	;

list_of_single_input_gate_declaration_instance:
	list_of_single_input_gate_declaration_instance ',' single_input_gate_instance	{$$ = newList_entry($1, $3);}
	| single_input_gate_instance							{$$ = newList(ONE_GATE_INSTANCE, $1);}
	;

single_input_gate_instance:
	vSYMBOL_ID '(' expression ',' expression ')'	{$$ = newGateInstance($1, $3, $5, NULL, yylineno);}
	| '(' expression ',' expression ')'		{$$ = newGateInstance(NULL, $2, $4, NULL, yylineno);}
	;

multiple_inputs_gate_instance:
	vSYMBOL_ID '(' expression ',' expression ',' list_of_multiple_inputs_gate_connections ')'	{$$ = newMultipleInputsGateInstance($1, $3, $5, $7, yylineno);}
	| '(' expression ',' expression ',' list_of_multiple_inputs_gate_connections ')'	{$$ = newMultipleInputsGateInstance(NULL, $2, $4, $6, yylineno);}
	;

list_of_multiple_inputs_gate_connections: list_of_multiple_inputs_gate_connections ',' expression	{$$ = newList_entry($1, $3);}
	| expression											{$$ = newModuleConnection(NULL, $1, yylineno);}
	;

// 4 MOdule Instantiations
module_instantiation: 
	vSYMBOL_ID list_of_module_instance ';' 							{$$ = newModuleInstance($1, $2, yylineno);}
	;

list_of_module_instance:
	list_of_module_instance ',' module_instance                     {$$ = newList_entry($1, $3);}
	|module_instance                                                {$$ = newList(ONE_MODULE_INSTANCE, $1);}
	;

// 4 Function Instantiations
	function_instantiation: 
	vSYMBOL_ID function_instance 									{$$ = newFunctionInstance($1, $2, yylineno);}
	;

function_instance:
	'(' list_of_function_connections ')'	{$$ = newFunctionNamedInstance($2, NULL, yylineno);}
	;

module_instance:
	vSYMBOL_ID '(' list_of_module_connections ')'						{$$ = newModuleNamedInstance($1, $3, NULL, yylineno);}
	| '#' '(' list_of_module_parameters ')' vSYMBOL_ID '(' list_of_module_connections ')'	{$$ = newModuleNamedInstance($5, $7, $3, yylineno); }
	| vSYMBOL_ID '(' ')'									{$$ = newModuleNamedInstance($1, NULL, NULL, yylineno);}
	| '#' '(' list_of_module_parameters ')' vSYMBOL_ID '(' ')'				{$$ = newModuleNamedInstance($5, NULL, $3, yylineno);}
	;

list_of_function_connections:
	list_of_function_connections ',' module_connection	{$$ = newList_entry($1, $3);}
	| module_connection					{$$ = newfunctionList(MODULE_CONNECT_LIST, $1);}
	;

list_of_module_connections:
	list_of_module_connections ',' module_connection	{$$ = newList_entry($1, $3);}
	| module_connection					{$$ = newList(MODULE_CONNECT_LIST, $1);}
	;

module_connection:
	'.' vSYMBOL_ID '(' expression ')'	{$$ = newModuleConnection($2, $4, yylineno);}
	| expression				{$$ = newModuleConnection(NULL, $1, yylineno);}
	;

list_of_module_parameters:
	list_of_module_parameters ',' module_parameter	{$$ = newList_entry($1, $3);}
	| module_parameter				{$$ = newList(MODULE_PARAMETER_LIST, $1);}
	;

module_parameter:
	'.' vSYMBOL_ID '(' expression ')'	{$$ = newModuleParameter($2, $4, yylineno);}
	| '.' vSYMBOL_ID '(' ')'		{$$ = newModuleParameter($2, NULL, yylineno);}
	| expression				{$$ = newModuleParameter(NULL, $1, yylineno);}
	;

// 5 Behavioral Statements	{$$ = NULL;}
always:
<<<<<<< HEAD
	vALWAYS delay_control statement 					{$$ = newAlways($2, $3, yylineno);}
	| vALWAYS statement									{$$ = newAlways(NULL, $2, yylineno);}
=======
	vALWAYS delay_control statement	{$$ = newAlways($2, $3, yylineno);}
	;

generate:
	vGENERATE generate_for vENDGENERATE	{$$ = newGenerate($2, yylineno);}
>>>>>>> 4cfe982a
	;

function_statement:
	statement	{$$ = newAlways(NULL, $1, yylineno);}
	;

generate_for:
	vFOR '(' blocking_assignment ';' expression ';' blocking_assignment ')' vBEGIN module_instantiation vEND	{$$ = newFor($3, $5, $7, $10, yylineno);}
	; 

statement:
	seq_block										{$$ = $1;}
	| blocking_assignment ';'								{$$ = $1;}
	| non_blocking_assignment ';'								{$$ = $1;}
	| vIF '(' expression ')' statement %prec LOWER_THAN_ELSE				{$$ = newIf($3, $5, NULL, yylineno);}
	| vIF '(' expression ')' statement vELSE statement					{$$ = newIf($3, $5, $7, yylineno);}
	| vCASE '(' expression ')' case_item_list vENDCASE					{$$ = newCase($3, $5, yylineno);}
	| vFOR '(' blocking_assignment ';' expression ';' blocking_assignment ')' statement	{$$ = newFor($3, $5, $7, $9, yylineno);}
	| vWHILE '(' expression ')' statement							{$$ = newWhile($3, $5, yylineno);}
	| ';'											{$$ = NULL;}
	;

list_of_specify_items:
	list_of_specify_items specify_item	{$$ = newList_entry($1, $2);}
	| specify_item				{$$ = newList(SPECIFY_ITEMS, $1);}
	;

specify_item:
	specify_pal_connect_declaration	{$$ = newList(SPECIFY_PAL_CONNECT_LIST, $1);}
	| specparam_declaration		{$$ = free_whole_tree($1);}
	;

specify_pal_connect_declaration:
	'(' parallel_connection ')' '=' primary ';'	{$$ = newParallelConnection($2, $5, yylineno);}
	;

specparam_declaration:
	vSPECPARAM variable_list ';'	{$$ = $2;}
	;

blocking_assignment:
	primary '=' expression			{$$ = newBlocking($1, $3, yylineno);}
	| primary '=' vDELAY_ID expression	{$$ = newBlocking($1, $4, yylineno);}
	;

non_blocking_assignment:
	primary voLTE expression		{$$ = newNonBlocking($1, $3, yylineno);}
	| primary voLTE vDELAY_ID expression	{$$ = newNonBlocking($1, $4, yylineno);}
	;

parallel_connection:
	primary voPAL expression	{$$ = NULL;}
	;

case_item_list:
	case_item_list case_items	{$$ = newList_entry($1, $2);}
	| case_items			{$$ = newList(CASE_LIST, $1);}
	;

case_items:
	expression ':' statement	{$$ = newCaseItem($1, $3, yylineno);}
	| vDEFAULT ':' statement	{$$ = newDefaultCase($3, yylineno);}
	;

seq_block:
	vBEGIN stmt_list vEND			{$$ = $2;}
	| vBEGIN ':' vSYMBOL_ID stmt_list vEND	{$$ = $4;}
	;

stmt_list:
	stmt_list statement	{$$ = newList_entry($1, $2);}
	| statement		{$$ = newList(BLOCK, $1);}
	;

delay_control:
	'@' '(' event_expression_list ')'	{$$ = $3;}
	| '@' '*'				{$$ = NULL;}
	| '@' '(' '*' ')'			{$$ = NULL;}
	;

// 7 Expressions	{$$ = NULL;}
event_expression_list:
	event_expression_list vOR event_expression	{$$ = newList_entry($1, $3);}
	| event_expression_list ',' event_expression	{$$ = newList_entry($1, $3);}
	| event_expression				{$$ = newList(DELAY_CONTROL, $1);}
	;

event_expression:
	primary			{$$ = $1;}
	| vPOSEDGE vSYMBOL_ID	{$$ = newPosedgeSymbol($2, yylineno);}
	| vNEGEDGE vSYMBOL_ID	{$$ = newNegedgeSymbol($2, yylineno);}
	;

expression:
	primary							{$$ = $1;}
	| '+' expression %prec UADD				{$$ = newUnaryOperation(ADD, $2, yylineno);}
	| '-' expression %prec UMINUS				{$$ = newUnaryOperation(MINUS, $2, yylineno);}
	| '~' expression %prec UNOT				{$$ = newUnaryOperation(BITWISE_NOT, $2, yylineno);}
	| '&' expression %prec UAND				{$$ = newUnaryOperation(BITWISE_AND, $2, yylineno);}
	| '|' expression %prec UOR				{$$ = newUnaryOperation(BITWISE_OR, $2, yylineno);}
	| voNAND expression %prec UNAND				{$$ = newUnaryOperation(BITWISE_NAND, $2, yylineno);}
	| voNOR expression %prec UNOR				{$$ = newUnaryOperation(BITWISE_NOR, $2, yylineno);}
	| voXNOR  expression %prec UXNOR			{$$ = newUnaryOperation(BITWISE_XNOR, $2, yylineno);}
	| '!' expression %prec ULNOT				{$$ = newUnaryOperation(LOGICAL_NOT, $2, yylineno);}
	| '^' expression %prec UXOR				{$$ = newUnaryOperation(BITWISE_XOR, $2, yylineno);}
	| vCLOG2 '(' expression ')'				{$$ = newUnaryOperation(CLOG2, $3, yylineno);}
	| expression '^' expression				{$$ = newBinaryOperation(BITWISE_XOR, $1, $3, yylineno);}
	| expression voPOWER expression				{$$ = newExpandPower(MULTIPLY,$1, $3, yylineno);}
	| expression '*' expression				{$$ = newBinaryOperation(MULTIPLY, $1, $3, yylineno);}
	| expression '/' expression				{$$ = newBinaryOperation(DIVIDE, $1, $3, yylineno);}
	| expression '%' expression				{$$ = newBinaryOperation(MODULO, $1, $3, yylineno);}
	| expression '+' expression				{$$ = newBinaryOperation(ADD, $1, $3, yylineno);}
	| expression '-' expression				{$$ = newBinaryOperation(MINUS, $1, $3, yylineno);}
	| expression '&' expression				{$$ = newBinaryOperation(BITWISE_AND, $1, $3, yylineno);}
	| expression '|' expression				{$$ = newBinaryOperation(BITWISE_OR, $1, $3, yylineno);}
	| expression voNAND expression				{$$ = newBinaryOperation(BITWISE_NAND, $1, $3, yylineno);}
	| expression voNOR expression				{$$ = newBinaryOperation(BITWISE_NOR, $1, $3, yylineno);}
	| expression voXNOR expression				{$$ = newBinaryOperation(BITWISE_XNOR, $1, $3, yylineno);}
	| expression '<' expression				{$$ = newBinaryOperation(LT, $1, $3, yylineno);}
	| expression '>' expression				{$$ = newBinaryOperation(GT, $1, $3, yylineno);}
	| expression voSRIGHT expression			{$$ = newBinaryOperation(SR, $1, $3, yylineno);}
	| expression voASRIGHT expression			{$$ = newBinaryOperation(ASR, $1, $3, yylineno);}
	| expression voSLEFT expression				{$$ = newBinaryOperation(SL, $1, $3, yylineno);}
	| expression voEQUAL expression				{$$ = newBinaryOperation(LOGICAL_EQUAL, $1, $3, yylineno);}
	| expression voNOTEQUAL expression			{$$ = newBinaryOperation(NOT_EQUAL, $1, $3, yylineno);}
	| expression voLTE expression				{$$ = newBinaryOperation(LTE, $1, $3, yylineno);}
	| expression voGTE expression				{$$ = newBinaryOperation(GTE, $1, $3, yylineno);}
	| expression voCASEEQUAL expression			{$$ = newBinaryOperation(CASE_EQUAL, $1, $3, yylineno);}
	| expression voCASENOTEQUAL expression			{$$ = newBinaryOperation(CASE_NOT_EQUAL, $1, $3, yylineno);}
	| expression voOROR expression				{$$ = newBinaryOperation(LOGICAL_OR, $1, $3, yylineno);}
	| expression voANDAND expression			{$$ = newBinaryOperation(LOGICAL_AND, $1, $3, yylineno);}
	| expression '?' expression ':' expression		{$$ = newIfQuestion($1, $3, $5, yylineno);}
	| function_instantiation				{$$ = $1;}
	| '(' expression ')'					{$$ = $2;}
	| '{' expression '{' probable_expression_list '}' '}'	{$$ = newListReplicate( $2, $4 ); }
	;

primary:
	vINTEGRAL										{$$ = newNumberNode($1, LONG, UNSIGNED, yylineno);}
	| vUNSIGNED_DECIMAL									{$$ = newNumberNode($1, DEC, UNSIGNED, yylineno);}
	| vUNSIGNED_OCTAL									{$$ = newNumberNode($1, OCT, UNSIGNED, yylineno);}
	| vUNSIGNED_HEXADECIMAL									{$$ = newNumberNode($1, HEX, UNSIGNED, yylineno);}
	| vUNSIGNED_BINARY									{$$ = newNumberNode($1, BIN, UNSIGNED, yylineno);}
	| vSIGNED_DECIMAL									{$$ = newNumberNode($1, DEC, SIGNED, yylineno);}
	| vSIGNED_OCTAL										{$$ = newNumberNode($1, OCT, SIGNED, yylineno);}
	| vSIGNED_HEXADECIMAL									{$$ = newNumberNode($1, HEX, SIGNED, yylineno);}
	| vSIGNED_BINARY									{$$ = newNumberNode($1, BIN, SIGNED, yylineno);}
	| vSYMBOL_ID										{$$ = newSymbolNode($1, yylineno);}
	| vSYMBOL_ID '[' expression ']'								{$$ = newArrayRef($1, $3, yylineno);}
	| vSYMBOL_ID '[' expression ']' '[' expression ']'					{$$ = newArrayRef2D($1, $3, $6, yylineno);}
	| vSYMBOL_ID '[' expression vPLUS_COLON expression ']'					{$$ = newPlusColonRangeRef($1, $3, $5, yylineno);}
	| vSYMBOL_ID '[' expression vMINUS_COLON expression ']'					{$$ = newMinusColonRangeRef($1, $3, $5, yylineno);}
	| vSYMBOL_ID '[' expression ':' expression ']'						{$$ = newRangeRef($1, $3, $5, yylineno);}
	| vSYMBOL_ID '[' expression ':' expression ']' '[' expression ':' expression ']'	{$$ = newRangeRef2D($1, $3, $5, $8, $10, yylineno);}
	| '{' probable_expression_list '}'							{$$ = $2; ($2)->types.concat.num_bit_strings = -1;}
	;

probable_expression_list:
	expression				{$$ = $1;}
	| expression_list ',' expression	{$$ = newList_entry($1, $3); /* note this will be in order lsb = greatest to msb = 0 in the node child list */}
	;

expression_list:
	expression_list ',' expression	{$$ = newList_entry($1, $3); /* note this will be in order lsb = greatest to msb = 0 in the node child list */}
	| expression			{$$ = newList(CONCATENATE, $1);}
	;

%%<|MERGE_RESOLUTION|>--- conflicted
+++ resolved
@@ -401,16 +401,11 @@
 
 // 5 Behavioral Statements	{$$ = NULL;}
 always:
-<<<<<<< HEAD
 	vALWAYS delay_control statement 					{$$ = newAlways($2, $3, yylineno);}
 	| vALWAYS statement									{$$ = newAlways(NULL, $2, yylineno);}
-=======
-	vALWAYS delay_control statement	{$$ = newAlways($2, $3, yylineno);}
-	;
 
 generate:
 	vGENERATE generate_for vENDGENERATE	{$$ = newGenerate($2, yylineno);}
->>>>>>> 4cfe982a
 	;
 
 function_statement:
