--- conflicted
+++ resolved
@@ -99,14 +99,10 @@
 	{"HARD_IP",         "HARD"},
 	{"GENERIC",         "GEN"}, /*added for the unknown node type */
 	{"FULLADDER",       "FlADD"},
-<<<<<<< HEAD
-	{"CLOG2",			"CL2"} // $clog2
-=======
 	{"CLOG2",			"CL2"}, // $clog2
 	{"UNSIGNED",		"UNSG"}, // $unsigned
 	{"SIGNED",			"SG"}, // $signed
 	{"ERROR OOB",		"OOB"} // should not reach this
->>>>>>> b77f103c
 };
 
 const char *ids_STR []= 
