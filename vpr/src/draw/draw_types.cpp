#include "draw_global.h"
#include "draw_types.h"
#include "globals.h"
#include "vpr_utils.h"
#include <utility>

/*******************************************
 * begin t_draw_state function definitions *
 *******************************************/

void t_draw_state::reset_nets_congestion_and_rr() {
    show_nets = DRAW_NO_NETS;
    draw_rr_toggle = DRAW_NO_RR;
    show_congestion = DRAW_NO_CONGEST;
}

bool t_draw_state::showing_sub_blocks() {
    return show_blk_internal > 0;
}
/**************************************************
 * begin t_draw_pb_type_info function definitions *
 **************************************************/

<<<<<<< HEAD
t_bound_box t_draw_pb_type_info::get_pb_bbox(const t_pb_graph_node& pb_graph_node) {
    return get_pb_bbox_ref(pb_graph_node);
}

t_bound_box& t_draw_pb_type_info::get_pb_bbox_ref(const t_pb_graph_node& pb_graph_node) {
    const int pb_gnode_id = get_unique_pb_graph_node_id(&pb_graph_node);
=======
ezgl::rectangle t_draw_pb_type_info::get_pb_bbox(const t_pb_graph_node& pb_gnode) {
    return get_pb_bbox_ref(pb_gnode);
}

ezgl::rectangle& t_draw_pb_type_info::get_pb_bbox_ref(const t_pb_graph_node& pb_gnode) {
    const int pb_gnode_id = get_unique_pb_graph_node_id(&pb_gnode);
>>>>>>> d9fb3253
    return subblk_array.at(pb_gnode_id);
}

/********************************************
 * begin t_draw_corrds function definitions *
 ********************************************/
t_draw_coords::t_draw_coords() {
    tile_width = 0;
    pin_size = 0;
    tile_x = nullptr;
    tile_y = nullptr;
}

float t_draw_coords::get_tile_width() {
    return tile_width;
}

float t_draw_coords::get_tile_height() {
    //For now, same as width
    return tile_width;
}

ezgl::rectangle t_draw_coords::get_pb_bbox(ClusterBlockId clb_index, const t_pb_graph_node& pb_gnode) {
    auto& place_ctx = g_vpr_ctx.placement();
    return get_pb_bbox(place_ctx.block_locs[clb_index].loc.x, place_ctx.block_locs[clb_index].loc.y, place_ctx.block_locs[clb_index].loc.z, pb_gnode);
}

ezgl::rectangle t_draw_coords::get_pb_bbox(int grid_x, int grid_y, int sub_block_index, const t_pb_graph_node& pb_gnode) {
    auto& device_ctx = g_vpr_ctx.device();
    const int clb_type_id = device_ctx.grid[grid_x][grid_y].type->index;
    t_draw_pb_type_info& blk_type_info = this->blk_info.at(clb_type_id);
<<<<<<< HEAD

    t_bound_box result = blk_type_info.get_pb_bbox(pb_gnode);

    // if getting clb bbox, apply location info.
    if (pb_gnode.is_root()) {
        float sub_blk_offset = this->tile_width * (sub_block_index / (float)device_ctx.grid[grid_x][grid_y].type->capacity);

        result += t_point(this->tile_x[grid_x], this->tile_y[grid_y]);
        if (sub_block_index != 0) {
            result += t_point(sub_blk_offset, 0);
        }
    }

    return result;
}

t_bound_box t_draw_coords::get_absolute_pb_bbox(const ClusterBlockId clb_index, const t_pb_graph_node* pb_gnode) {
    t_bound_box result = this->get_pb_bbox(clb_index, *pb_gnode);

    // go up the graph, adding the parent bboxes to the result,
    // ie. make it relative to one level higher each time.
    while (pb_gnode && !pb_gnode->is_root()) {
        t_bound_box parents_bbox = this->get_pb_bbox(clb_index, *pb_gnode->parent_pb_graph_node);
        result += parents_bbox.bottom_left();
        pb_gnode = pb_gnode->parent_pb_graph_node;
    }

    return result;
}

t_bound_box t_draw_coords::get_absolute_clb_bbox(const ClusterBlockId clb_index, const t_type_ptr type) {
=======
    
    ezgl::rectangle result = blk_type_info.get_pb_bbox(pb_gnode);
    
    // if getting clb bbox, apply location info.
    if (pb_gnode.is_root()) {
        float sub_blk_offset = this->tile_width * (sub_block_index/(float)device_ctx.grid[grid_x][grid_y].type->capacity);
        
        result += ezgl::point2d(this->tile_x[grid_x], this->tile_y[grid_y]);
        if (sub_block_index != 0) {
            result += ezgl::point2d(sub_blk_offset, 0);
        }
    }
    return result;
}

ezgl::rectangle t_draw_coords::get_absolute_pb_bbox(const ClusterBlockId clb_index, const t_pb_graph_node* pb_gnode) {
    ezgl::rectangle result = this->get_pb_bbox(clb_index, *pb_gnode);
    
    // go up the graph, adding the parent bboxes to the result,
    // ie. make it relative to one level higher each time.
    while (pb_gnode && !pb_gnode->is_root()) {
        ezgl::rectangle parents_bbox = this->get_pb_bbox(clb_index, *pb_gnode->parent_pb_graph_node);
        result += parents_bbox.bottom_left();
        pb_gnode = pb_gnode->parent_pb_graph_node;
    }
    
    return result;
}

ezgl::rectangle t_draw_coords::get_absolute_clb_bbox(const ClusterBlockId clb_index, const t_type_ptr type) {
>>>>>>> d9fb3253
    return get_pb_bbox(clb_index, *type->pb_graph_head);
}

ezgl::rectangle t_draw_coords::get_absolute_clb_bbox(int grid_x, int grid_y, int sub_block_index) {
    auto& device_ctx = g_vpr_ctx.device();
    return get_pb_bbox(grid_x, grid_y, sub_block_index, *device_ctx.grid[grid_x][grid_y].type->pb_graph_head);
}<|MERGE_RESOLUTION|>--- conflicted
+++ resolved
@@ -21,21 +21,12 @@
  * begin t_draw_pb_type_info function definitions *
  **************************************************/
 
-<<<<<<< HEAD
-t_bound_box t_draw_pb_type_info::get_pb_bbox(const t_pb_graph_node& pb_graph_node) {
-    return get_pb_bbox_ref(pb_graph_node);
-}
-
-t_bound_box& t_draw_pb_type_info::get_pb_bbox_ref(const t_pb_graph_node& pb_graph_node) {
-    const int pb_gnode_id = get_unique_pb_graph_node_id(&pb_graph_node);
-=======
 ezgl::rectangle t_draw_pb_type_info::get_pb_bbox(const t_pb_graph_node& pb_gnode) {
     return get_pb_bbox_ref(pb_gnode);
 }
 
 ezgl::rectangle& t_draw_pb_type_info::get_pb_bbox_ref(const t_pb_graph_node& pb_gnode) {
     const int pb_gnode_id = get_unique_pb_graph_node_id(&pb_gnode);
->>>>>>> d9fb3253
     return subblk_array.at(pb_gnode_id);
 }
 
@@ -67,39 +58,6 @@
     auto& device_ctx = g_vpr_ctx.device();
     const int clb_type_id = device_ctx.grid[grid_x][grid_y].type->index;
     t_draw_pb_type_info& blk_type_info = this->blk_info.at(clb_type_id);
-<<<<<<< HEAD
-
-    t_bound_box result = blk_type_info.get_pb_bbox(pb_gnode);
-
-    // if getting clb bbox, apply location info.
-    if (pb_gnode.is_root()) {
-        float sub_blk_offset = this->tile_width * (sub_block_index / (float)device_ctx.grid[grid_x][grid_y].type->capacity);
-
-        result += t_point(this->tile_x[grid_x], this->tile_y[grid_y]);
-        if (sub_block_index != 0) {
-            result += t_point(sub_blk_offset, 0);
-        }
-    }
-
-    return result;
-}
-
-t_bound_box t_draw_coords::get_absolute_pb_bbox(const ClusterBlockId clb_index, const t_pb_graph_node* pb_gnode) {
-    t_bound_box result = this->get_pb_bbox(clb_index, *pb_gnode);
-
-    // go up the graph, adding the parent bboxes to the result,
-    // ie. make it relative to one level higher each time.
-    while (pb_gnode && !pb_gnode->is_root()) {
-        t_bound_box parents_bbox = this->get_pb_bbox(clb_index, *pb_gnode->parent_pb_graph_node);
-        result += parents_bbox.bottom_left();
-        pb_gnode = pb_gnode->parent_pb_graph_node;
-    }
-
-    return result;
-}
-
-t_bound_box t_draw_coords::get_absolute_clb_bbox(const ClusterBlockId clb_index, const t_type_ptr type) {
-=======
     
     ezgl::rectangle result = blk_type_info.get_pb_bbox(pb_gnode);
     
@@ -130,7 +88,6 @@
 }
 
 ezgl::rectangle t_draw_coords::get_absolute_clb_bbox(const ClusterBlockId clb_index, const t_type_ptr type) {
->>>>>>> d9fb3253
     return get_pb_bbox(clb_index, *type->pb_graph_head);
 }
 
